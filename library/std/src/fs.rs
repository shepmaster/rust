--- conflicted
+++ resolved
@@ -1060,12 +1060,8 @@
     ///     Ok(())
     /// }
     /// ```
-<<<<<<< HEAD
+    #[must_use]
     #[stable(feature = "is_symlink", since = "1.57.0")]
-=======
-    #[must_use]
-    #[unstable(feature = "is_symlink", issue = "85748")]
->>>>>>> 04467433
     pub fn is_symlink(&self) -> bool {
         self.file_type().is_symlink()
     }
