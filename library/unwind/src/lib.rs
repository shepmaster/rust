--- conflicted
+++ resolved
@@ -9,10 +9,6 @@
     feature(simd_wasm64, wasm_exception_handling_intrinsics)
 )]
 #![allow(internal_features)]
-<<<<<<< HEAD
-#![cfg_attr(not(bootstrap), feature(cfg_emscripten_wasm_eh))]
-=======
->>>>>>> a4a9fb41
 #![deny(unsafe_op_in_unsafe_fn)]
 
 // Force libc to be included even if unused. This is required by many platforms.
