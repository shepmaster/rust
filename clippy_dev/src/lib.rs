--- conflicted
+++ resolved
@@ -1,6 +1,3 @@
-<<<<<<< HEAD
-#![feature(rustc_private, if_let_guard, let_chains)]
-=======
 #![feature(
     rustc_private,
     exit_status_error,
@@ -10,7 +7,6 @@
     os_string_truncate,
     slice_split_once
 )]
->>>>>>> 03ba508d
 #![warn(
     trivial_casts,
     trivial_numeric_casts,
