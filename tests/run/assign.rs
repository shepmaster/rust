// Compiler:
//
// Run-time:
//   stdout: 2
//     7 8
//     10

<<<<<<< HEAD
#![allow(internal_features, unused_attributes)]
#![feature(auto_traits, lang_items, no_core, intrinsics, rustc_attrs, track_caller)]

=======
#![feature(no_core, start)]
>>>>>>> 499de70f
#![no_std]
#![no_core]
#![no_main]

<<<<<<< HEAD
/*
 * Core
 */

// Because we don't have core yet.
#[lang = "sized"]
pub trait Sized {}

#[lang = "copy"]
trait Copy {
}

impl Copy for isize {}
impl Copy for *mut i32 {}
impl Copy for usize {}
impl Copy for u8 {}
impl Copy for i8 {}
impl Copy for i32 {}

#[lang = "receiver"]
trait Receiver {
}

#[lang = "freeze"]
pub(crate) unsafe auto trait Freeze {}

#[lang = "panic_location"]
struct PanicLocation {
    file: &'static str,
    line: u32,
    column: u32,
}

mod libc {
    #[link(name = "c")]
    extern "C" {
        pub fn puts(s: *const u8) -> i32;
        pub fn fflush(stream: *mut i32) -> i32;
        pub fn printf(format: *const i8, ...) -> i32;

        pub static stdout: *mut i32;
    }
}

mod intrinsics {
    #[rustc_nounwind]
    #[rustc_intrinsic]
    pub fn abort() -> !;
}

#[lang = "panic"]
#[track_caller]
#[no_mangle]
pub fn panic(_msg: &'static str) -> ! {
    unsafe {
        libc::puts("Panicking\0" as *const str as *const u8);
        libc::fflush(libc::stdout);
        intrinsics::abort();
    }
}

#[lang = "add"]
trait Add<RHS = Self> {
    type Output;

    fn add(self, rhs: RHS) -> Self::Output;
}

impl Add for u8 {
    type Output = Self;

    fn add(self, rhs: Self) -> Self {
        self + rhs
    }
}

impl Add for i8 {
    type Output = Self;

    fn add(self, rhs: Self) -> Self {
        self + rhs
    }
}

impl Add for i32 {
    type Output = Self;

    fn add(self, rhs: Self) -> Self {
        self + rhs
    }
}

impl Add for usize {
    type Output = Self;

    fn add(self, rhs: Self) -> Self {
        self + rhs
    }
}

impl Add for isize {
    type Output = Self;

    fn add(self, rhs: Self) -> Self {
        self + rhs
    }
}

#[track_caller]
#[lang = "panic_const_add_overflow"]
pub fn panic_const_add_overflow() -> ! {
    panic("attempt to add with overflow");
}

/*
 * Code
 */
=======
extern crate mini_core;
use mini_core::*;
>>>>>>> 499de70f

fn inc_ref(num: &mut isize) -> isize {
    *num = *num + 5;
    *num + 1
}

fn inc(num: isize) -> isize {
    num + 1
}

<<<<<<< HEAD

#[no_mangle]
extern "C" fn main(argc: i32, _argv: *const *const u8) -> i32 {
=======
#[start]
fn main(mut argc: isize, _argv: *const *const u8) -> isize {
>>>>>>> 499de70f
    argc = inc(argc);
    unsafe {
        libc::printf(b"%ld\n\0" as *const u8 as *const i8, argc);
    }

    let b = inc_ref(&mut argc);
    unsafe {
        libc::printf(b"%ld %ld\n\0" as *const u8 as *const i8, argc, b);
    }

    argc = 10;
    unsafe {
        libc::printf(b"%ld\n\0" as *const u8 as *const i8, argc);
    }
    0
}<|MERGE_RESOLUTION|>--- conflicted
+++ resolved
@@ -5,139 +5,13 @@
 //     7 8
 //     10
 
-<<<<<<< HEAD
-#![allow(internal_features, unused_attributes)]
-#![feature(auto_traits, lang_items, no_core, intrinsics, rustc_attrs, track_caller)]
-
-=======
-#![feature(no_core, start)]
->>>>>>> 499de70f
+#![feature(no_core)]
 #![no_std]
 #![no_core]
 #![no_main]
 
-<<<<<<< HEAD
-/*
- * Core
- */
-
-// Because we don't have core yet.
-#[lang = "sized"]
-pub trait Sized {}
-
-#[lang = "copy"]
-trait Copy {
-}
-
-impl Copy for isize {}
-impl Copy for *mut i32 {}
-impl Copy for usize {}
-impl Copy for u8 {}
-impl Copy for i8 {}
-impl Copy for i32 {}
-
-#[lang = "receiver"]
-trait Receiver {
-}
-
-#[lang = "freeze"]
-pub(crate) unsafe auto trait Freeze {}
-
-#[lang = "panic_location"]
-struct PanicLocation {
-    file: &'static str,
-    line: u32,
-    column: u32,
-}
-
-mod libc {
-    #[link(name = "c")]
-    extern "C" {
-        pub fn puts(s: *const u8) -> i32;
-        pub fn fflush(stream: *mut i32) -> i32;
-        pub fn printf(format: *const i8, ...) -> i32;
-
-        pub static stdout: *mut i32;
-    }
-}
-
-mod intrinsics {
-    #[rustc_nounwind]
-    #[rustc_intrinsic]
-    pub fn abort() -> !;
-}
-
-#[lang = "panic"]
-#[track_caller]
-#[no_mangle]
-pub fn panic(_msg: &'static str) -> ! {
-    unsafe {
-        libc::puts("Panicking\0" as *const str as *const u8);
-        libc::fflush(libc::stdout);
-        intrinsics::abort();
-    }
-}
-
-#[lang = "add"]
-trait Add<RHS = Self> {
-    type Output;
-
-    fn add(self, rhs: RHS) -> Self::Output;
-}
-
-impl Add for u8 {
-    type Output = Self;
-
-    fn add(self, rhs: Self) -> Self {
-        self + rhs
-    }
-}
-
-impl Add for i8 {
-    type Output = Self;
-
-    fn add(self, rhs: Self) -> Self {
-        self + rhs
-    }
-}
-
-impl Add for i32 {
-    type Output = Self;
-
-    fn add(self, rhs: Self) -> Self {
-        self + rhs
-    }
-}
-
-impl Add for usize {
-    type Output = Self;
-
-    fn add(self, rhs: Self) -> Self {
-        self + rhs
-    }
-}
-
-impl Add for isize {
-    type Output = Self;
-
-    fn add(self, rhs: Self) -> Self {
-        self + rhs
-    }
-}
-
-#[track_caller]
-#[lang = "panic_const_add_overflow"]
-pub fn panic_const_add_overflow() -> ! {
-    panic("attempt to add with overflow");
-}
-
-/*
- * Code
- */
-=======
 extern crate mini_core;
 use mini_core::*;
->>>>>>> 499de70f
 
 fn inc_ref(num: &mut isize) -> isize {
     *num = *num + 5;
@@ -148,14 +22,8 @@
     num + 1
 }
 
-<<<<<<< HEAD
-
 #[no_mangle]
-extern "C" fn main(argc: i32, _argv: *const *const u8) -> i32 {
-=======
-#[start]
-fn main(mut argc: isize, _argv: *const *const u8) -> isize {
->>>>>>> 499de70f
+extern "C" fn main(mut argc: i32, _argv: *const *const u8) -> i32 {
     argc = inc(argc);
     unsafe {
         libc::printf(b"%ld\n\0" as *const u8 as *const i8, argc);
