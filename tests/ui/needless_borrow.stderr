--- conflicted
+++ resolved
@@ -210,9 +210,6 @@
 LL |         use_x(&x);
    |               ^^ help: change this to: `x`
 
-<<<<<<< HEAD
-error: aborting due to 35 previous errors
-=======
 error: the borrowed expression implements the required traits
   --> $DIR/needless_borrow.rs:474:13
    |
@@ -220,4 +217,3 @@
    |             ^^ help: change this to: `a`
 
 error: aborting due to 36 previous errors
->>>>>>> 51ec465c
