--- conflicted
+++ resolved
@@ -11,8 +11,6 @@
         self
     }
 }
-<<<<<<< HEAD
-=======
 
 struct Length(u8);
 struct Meter;
@@ -24,7 +22,6 @@
     }
 }
 
->>>>>>> 60e68d68
 #[allow(
     clippy::eq_op,
     clippy::no_effect,
@@ -67,9 +64,6 @@
 
     let mut a = A("".into());
     let b = a << 0; // no error: non-integer
-<<<<<<< HEAD
-=======
 
     1 * Meter; // no error: non-integer
->>>>>>> 60e68d68
 }