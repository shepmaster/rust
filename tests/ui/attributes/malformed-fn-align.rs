--- conflicted
+++ resolved
@@ -3,14 +3,10 @@
 
 trait MyTrait {
     #[align] //~ ERROR malformed `align` attribute input
-<<<<<<< HEAD
-    fn myfun();
-=======
     fn myfun1();
 
     #[align(1, 2)] //~ ERROR malformed `align` attribute input
     fn myfun2();
->>>>>>> d41e12f1
 }
 
 #[align = 16] //~ ERROR malformed `align` attribute input
