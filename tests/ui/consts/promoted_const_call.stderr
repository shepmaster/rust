error[E0716]: temporary value dropped while borrowed
  --> $DIR/promoted_const_call.rs:8:26
   |
LL |     let _: &'static _ = &id(&Panic);
   |            ----------    ^^^^^^^^^^ creates a temporary value which is freed while still in use
   |            |
   |            type annotation requires that borrow lasts for `'static`
...
LL | };
   | - temporary value is freed at the end of this statement

error[E0716]: temporary value dropped while borrowed
  --> $DIR/promoted_const_call.rs:8:30
   |
LL |     let _: &'static _ = &id(&Panic);
<<<<<<< HEAD
   |                              ^^^^^ - value is dropped here
   |                              |
   |                              the destructor for this type cannot be evaluated in constants
   |
   = note: see issue #133214 <https://github.com/rust-lang/rust/issues/133214> for more information
   = help: add `#![feature(const_destruct)]` to the crate attributes to enable
   = note: this compiler was built on YYYY-MM-DD; consider upgrading it if it is out of date
=======
   |            ----------        ^^^^^ - temporary value is freed at the end of this statement
   |            |                 |
   |            |                 creates a temporary value which is freed while still in use
   |            type annotation requires that borrow lasts for `'static`
>>>>>>> 01706e1a

error[E0716]: temporary value dropped while borrowed
  --> $DIR/promoted_const_call.rs:14:26
   |
LL |     let _: &'static _ = &id(&Panic);
   |            ----------    ^^^^^^^^^^ creates a temporary value which is freed while still in use
   |            |
   |            type annotation requires that borrow lasts for `'static`
...
LL | }
   | - temporary value is freed at the end of this statement

error[E0716]: temporary value dropped while borrowed
  --> $DIR/promoted_const_call.rs:14:30
   |
LL |     let _: &'static _ = &id(&Panic);
   |            ----------        ^^^^^ - temporary value is freed at the end of this statement
   |            |                 |
   |            |                 creates a temporary value which is freed while still in use
   |            type annotation requires that borrow lasts for `'static`

error[E0716]: temporary value dropped while borrowed
  --> $DIR/promoted_const_call.rs:17:26
   |
LL |     let _: &'static _ = &&(Panic, 0).1;
   |            ----------    ^^^^^^^^^^^^^ creates a temporary value which is freed while still in use
   |            |
   |            type annotation requires that borrow lasts for `'static`
...
LL | }
   | - temporary value is freed at the end of this statement

error[E0716]: temporary value dropped while borrowed
  --> $DIR/promoted_const_call.rs:17:27
   |
LL |     let _: &'static _ = &&(Panic, 0).1;
   |            ----------     ^^^^^^^^^^ creates a temporary value which is freed while still in use
   |            |
   |            type annotation requires that borrow lasts for `'static`
...
LL | }
   | - temporary value is freed at the end of this statement

error: aborting due to 6 previous errors

For more information about this error, try `rustc --explain E0716`.<|MERGE_RESOLUTION|>--- conflicted
+++ resolved
@@ -13,20 +13,10 @@
   --> $DIR/promoted_const_call.rs:8:30
    |
 LL |     let _: &'static _ = &id(&Panic);
-<<<<<<< HEAD
-   |                              ^^^^^ - value is dropped here
-   |                              |
-   |                              the destructor for this type cannot be evaluated in constants
-   |
-   = note: see issue #133214 <https://github.com/rust-lang/rust/issues/133214> for more information
-   = help: add `#![feature(const_destruct)]` to the crate attributes to enable
-   = note: this compiler was built on YYYY-MM-DD; consider upgrading it if it is out of date
-=======
    |            ----------        ^^^^^ - temporary value is freed at the end of this statement
    |            |                 |
    |            |                 creates a temporary value which is freed while still in use
    |            type annotation requires that borrow lasts for `'static`
->>>>>>> 01706e1a
 
 error[E0716]: temporary value dropped while borrowed
   --> $DIR/promoted_const_call.rs:14:26
