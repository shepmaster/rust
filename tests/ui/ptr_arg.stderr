error: writing `&Vec` instead of `&[_]` involves a new object where a slice will do
  --> tests/ui/ptr_arg.rs:13:14
   |
LL | fn do_vec(x: &Vec<i64>) {
   |              ^^^^^^^^^ help: change this to: `&[i64]`
   |
   = note: `-D clippy::ptr-arg` implied by `-D warnings`
   = help: to override `-D warnings` add `#[allow(clippy::ptr_arg)]`

error: writing `&mut Vec` instead of `&mut [_]` involves a new object where a slice will do
  --> tests/ui/ptr_arg.rs:19:18
   |
LL | fn do_vec_mut(x: &mut Vec<i64>) {
   |                  ^^^^^^^^^^^^^ help: change this to: `&mut [i64]`

error: writing `&mut Vec` instead of `&mut [_]` involves a new object where a slice will do
  --> tests/ui/ptr_arg.rs:25:19
   |
LL | fn do_vec_mut2(x: &mut Vec<i64>) {
   |                   ^^^^^^^^^^^^^ help: change this to: `&mut [i64]`

error: writing `&String` instead of `&str` involves a new object where a slice will do
  --> tests/ui/ptr_arg.rs:32:14
   |
LL | fn do_str(x: &String) {
   |              ^^^^^^^ help: change this to: `&str`

error: writing `&mut String` instead of `&mut str` involves a new object where a slice will do
  --> tests/ui/ptr_arg.rs:38:18
   |
LL | fn do_str_mut(x: &mut String) {
   |                  ^^^^^^^^^^^ help: change this to: `&mut str`

error: writing `&PathBuf` instead of `&Path` involves a new object where a slice will do
  --> tests/ui/ptr_arg.rs:44:15
   |
LL | fn do_path(x: &PathBuf) {
   |               ^^^^^^^^ help: change this to: `&Path`

error: writing `&mut PathBuf` instead of `&mut Path` involves a new object where a slice will do
  --> tests/ui/ptr_arg.rs:50:19
   |
LL | fn do_path_mut(x: &mut PathBuf) {
   |                   ^^^^^^^^^^^^ help: change this to: `&mut Path`

error: writing `&Vec` instead of `&[_]` involves a new object where a slice will do
  --> tests/ui/ptr_arg.rs:60:18
   |
LL |     fn do_vec(x: &Vec<i64>);
   |                  ^^^^^^^^^ help: change this to: `&[i64]`

error: writing `&Vec` instead of `&[_]` involves a new object where a slice will do
  --> tests/ui/ptr_arg.rs:75:14
   |
LL | fn cloned(x: &Vec<u8>) -> Vec<u8> {
   |              ^^^^^^^^
   |
help: change this to
   |
LL ~ fn cloned(x: &[u8]) -> Vec<u8> {
LL |
LL |
LL ~     let e = x.to_owned();
LL |     let f = e.clone(); // OK
LL |     let g = x;
LL ~     let h = g.to_owned();
LL |     let i = (e).clone();
LL ~     x.to_owned()
   |

error: writing `&String` instead of `&str` involves a new object where a slice will do
  --> tests/ui/ptr_arg.rs:86:18
   |
LL | fn str_cloned(x: &String) -> String {
   |                  ^^^^^^^
   |
help: change this to
   |
LL ~ fn str_cloned(x: &str) -> String {
LL |
LL |
LL ~     let a = x.to_owned();
LL ~     let b = x.to_owned();
LL |     let c = b.clone();
LL |     let d = a.clone().clone().clone();
LL ~     x.to_owned()
   |

error: writing `&PathBuf` instead of `&Path` involves a new object where a slice will do
  --> tests/ui/ptr_arg.rs:96:19
   |
LL | fn path_cloned(x: &PathBuf) -> PathBuf {
   |                   ^^^^^^^^
   |
help: change this to
   |
LL ~ fn path_cloned(x: &Path) -> PathBuf {
LL |
LL |
LL ~     let a = x.to_path_buf();
LL ~     let b = x.to_path_buf();
LL |     let c = b.clone();
LL |     let d = a.clone().clone().clone();
LL ~     x.to_path_buf()
   |

error: writing `&String` instead of `&str` involves a new object where a slice will do
  --> tests/ui/ptr_arg.rs:106:44
   |
LL | fn false_positive_capacity(x: &Vec<u8>, y: &String) {
   |                                            ^^^^^^^
   |
help: change this to
   |
LL ~ fn false_positive_capacity(x: &Vec<u8>, y: &str) {
LL |
LL |
LL |     let a = x.capacity();
LL ~     let b = y.to_owned();
LL ~     let c = y;
   |

error: using a reference to `Cow` is not recommended
  --> tests/ui/ptr_arg.rs:122:25
   |
LL | fn test_cow_with_ref(c: &Cow<[i32]>) {}
   |                         ^^^^^^^^^^^ help: change this to: `&[i32]`

error: writing `&String` instead of `&str` involves a new object where a slice will do
  --> tests/ui/ptr_arg.rs:152:64
   |
LL |     fn some_allowed(#[allow(clippy::ptr_arg)] v: &Vec<u32>, s: &String) {}
   |                                                                ^^^^^^^ help: change this to: `&str`

error: writing `&Vec` instead of `&[_]` involves a new object where a slice will do
  --> tests/ui/ptr_arg.rs:182:21
   |
LL |     fn foo_vec(vec: &Vec<u8>) {
   |                     ^^^^^^^^
   |
help: change this to
   |
LL ~     fn foo_vec(vec: &[u8]) {
LL |
LL |
LL ~         let a = vec.to_owned().pop();
LL ~         let b = vec.to_owned().clone();
   |

error: writing `&PathBuf` instead of `&Path` involves a new object where a slice will do
  --> tests/ui/ptr_arg.rs:189:23
   |
LL |     fn foo_path(path: &PathBuf) {
   |                       ^^^^^^^^
   |
help: change this to
   |
LL ~     fn foo_path(path: &Path) {
LL |
LL |
LL ~         let c = path.to_path_buf().pop();
LL ~         let d = path.to_path_buf().clone();
   |

error: writing `&String` instead of `&str` involves a new object where a slice will do
  --> tests/ui/ptr_arg.rs:196:21
   |
LL |     fn foo_str(str: &String) {
   |                     ^^^^^^^
   |
help: change this to
   |
LL ~     fn foo_str(str: &str) {
LL |
LL |
LL ~         let e = str.to_owned().pop();
LL ~         let f = str.to_owned().clone();
   |

error: writing `&mut Vec` instead of `&mut [_]` involves a new object where a slice will do
  --> tests/ui/ptr_arg.rs:204:29
   |
LL | fn mut_vec_slice_methods(v: &mut Vec<u32>) {
   |                             ^^^^^^^^^^^^^ help: change this to: `&mut [u32]`

error: writing `&mut Vec` instead of `&mut [_]` involves a new object where a slice will do
  --> tests/ui/ptr_arg.rs:268:17
   |
LL | fn dyn_trait(a: &mut Vec<u32>, b: &mut String, c: &mut PathBuf) {
   |                 ^^^^^^^^^^^^^ help: change this to: `&mut [u32]`

error: writing `&mut String` instead of `&mut str` involves a new object where a slice will do
  --> tests/ui/ptr_arg.rs:268:35
   |
LL | fn dyn_trait(a: &mut Vec<u32>, b: &mut String, c: &mut PathBuf) {
   |                                   ^^^^^^^^^^^ help: change this to: `&mut str`

error: writing `&mut PathBuf` instead of `&mut Path` involves a new object where a slice will do
  --> tests/ui/ptr_arg.rs:268:51
   |
LL | fn dyn_trait(a: &mut Vec<u32>, b: &mut String, c: &mut PathBuf) {
   |                                                   ^^^^^^^^^^^^ help: change this to: `&mut Path`

error: using a reference to `Cow` is not recommended
  --> tests/ui/ptr_arg.rs:295:39
   |
LL |     fn cow_elided_lifetime<'a>(input: &'a Cow<str>) -> &'a str {
   |                                       ^^^^^^^^^^^^ help: change this to: `&str`

error: using a reference to `Cow` is not recommended
  --> tests/ui/ptr_arg.rs:302:36
   |
LL |     fn cow_bad_ret_ty_1<'a>(input: &'a Cow<'a, str>) -> &'static str {
   |                                    ^^^^^^^^^^^^^^^^ help: change this to: `&str`

error: using a reference to `Cow` is not recommended
  --> tests/ui/ptr_arg.rs:307:40
   |
LL |     fn cow_bad_ret_ty_2<'a, 'b>(input: &'a Cow<'a, str>) -> &'b str {
   |                                        ^^^^^^^^^^^^^^^^ help: change this to: `&str`

error: writing `&String` instead of `&str` involves a new object where a slice will do
  --> tests/ui/ptr_arg.rs:347:17
   |
LL |     fn good(v1: &String, v2: &String) {
   |                 ^^^^^^^ help: change this to: `&str`

error: writing `&String` instead of `&str` involves a new object where a slice will do
  --> tests/ui/ptr_arg.rs:347:30
   |
LL |     fn good(v1: &String, v2: &String) {
   |                              ^^^^^^^ help: change this to: `&str`

<<<<<<< HEAD
error: eliding a lifetime that's named elsewhere is confusing
=======
error: writing `&Vec` instead of `&[_]` involves a new object where a slice will do
  --> tests/ui/ptr_arg.rs:363:20
   |
LL |     fn foo_used(x: &Vec<i32>) {
   |                    ^^^^^^^^^ help: change this to: `&[i32]`

error: writing `&Vec` instead of `&[_]` involves a new object where a slice will do
  --> tests/ui/ptr_arg.rs:377:26
   |
LL |     fn foo_local_used(x: &Vec<i32>) {
   |                          ^^^^^^^^^ help: change this to: `&[i32]`

error: writing `&String` instead of `&str` involves a new object where a slice will do
  --> tests/ui/ptr_arg.rs:386:33
   |
LL |     fn foofoo(_x: &Vec<i32>, y: &String) {
   |                                 ^^^^^^^ help: change this to: `&str`

error: writing `&mut Vec` instead of `&mut [_]` involves a new object where a slice will do
  --> tests/ui/ptr_arg.rs:407:20
   |
LL |     fn bar_used(x: &mut Vec<u32>) {
   |                    ^^^^^^^^^^^^^ help: change this to: `&mut [u32]`

error: writing `&mut Vec` instead of `&mut [_]` involves a new object where a slice will do
  --> tests/ui/ptr_arg.rs:421:26
   |
LL |     fn bar_local_used(x: &mut Vec<u32>) {
   |                          ^^^^^^^^^^^^^ help: change this to: `&mut [u32]`

error: writing `&mut String` instead of `&mut str` involves a new object where a slice will do
  --> tests/ui/ptr_arg.rs:430:37
   |
LL |     fn barbar(_x: &mut Vec<u32>, y: &mut String) {
   |                                     ^^^^^^^^^^^ help: change this to: `&mut str`

error: lifetime flowing from input to output with different syntax can be confusing
>>>>>>> e85b1dd6
  --> tests/ui/ptr_arg.rs:314:36
   |
LL |     fn cow_good_ret_ty<'a>(input: &'a Cow<'a, str>) -> &str {
   |                                    ^^     ^^           ---- the same lifetime is elided here
   |                                    |      |
   |                                    |      the lifetime is named here
   |                                    the lifetime is named here
   |
   = help: the same lifetime is referred to in inconsistent ways, making the signature confusing
   = note: `-D mismatched-lifetime-syntaxes` implied by `-D warnings`
   = help: to override `-D warnings` add `#[allow(mismatched_lifetime_syntaxes)]`
help: consistently use `'a`
   |
LL |     fn cow_good_ret_ty<'a>(input: &'a Cow<'a, str>) -> &'a str {
   |                                                         ++

error: aborting due to 33 previous errors
<|MERGE_RESOLUTION|>--- conflicted
+++ resolved
@@ -231,9 +231,6 @@
 LL |     fn good(v1: &String, v2: &String) {
    |                              ^^^^^^^ help: change this to: `&str`
 
-<<<<<<< HEAD
-error: eliding a lifetime that's named elsewhere is confusing
-=======
 error: writing `&Vec` instead of `&[_]` involves a new object where a slice will do
   --> tests/ui/ptr_arg.rs:363:20
    |
@@ -270,8 +267,7 @@
 LL |     fn barbar(_x: &mut Vec<u32>, y: &mut String) {
    |                                     ^^^^^^^^^^^ help: change this to: `&mut str`
 
-error: lifetime flowing from input to output with different syntax can be confusing
->>>>>>> e85b1dd6
+error: eliding a lifetime that's named elsewhere is confusing
   --> tests/ui/ptr_arg.rs:314:36
    |
 LL |     fn cow_good_ret_ty<'a>(input: &'a Cow<'a, str>) -> &str {
