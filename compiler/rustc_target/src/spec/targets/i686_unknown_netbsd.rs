--- conflicted
+++ resolved
@@ -1,10 +1,6 @@
-<<<<<<< HEAD
-use crate::spec::{Cc, LinkerFlavor, Lld, RustcAbi, StackProbeType, Target, TargetOptions, base};
-=======
 use crate::spec::{
     Cc, LinkerFlavor, Lld, RustcAbi, StackProbeType, Target, TargetMetadata, TargetOptions, base,
 };
->>>>>>> 0f490b04
 
 pub(crate) fn target() -> Target {
     let mut base = base::netbsd::opts();
