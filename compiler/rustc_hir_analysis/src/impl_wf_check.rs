--- conflicted
+++ resolved
@@ -128,25 +128,7 @@
     for param in &impl_generics.own_params {
         match param.kind {
             ty::GenericParamDefKind::Lifetime => {
-<<<<<<< HEAD
-                let param_lt = cgp::Parameter::from(param.to_early_bound_region_data());
-                if lifetimes_in_associated_types.contains(&param_lt) // (*)
-                    && !input_parameters.contains(&param_lt)
-                {
-                    let mut diag = tcx.dcx().create_err(UnconstrainedGenericParameter {
-                        span: tcx.def_span(param.def_id),
-                        param_name: param.name,
-                        param_def_kind: tcx.def_descr(param.def_id),
-                        const_param_note: false,
-                        const_param_note2: false,
-                    });
-                    diag.code(E0207);
-                    res = Err(diag.emit());
-                }
-                // (*) This is a horrible concession to reality. I think it'd be
-=======
                 // This is a horrible concession to reality. I think it'd be
->>>>>>> 67f49010
                 // better to just ban unconstrained lifetimes outright, but in
                 // practice people do non-hygienic macros like:
                 //
@@ -164,8 +146,6 @@
                 // permit those, so long as the lifetimes aren't used in
                 // associated types. I believe this is sound, because lifetimes
                 // used elsewhere are not projected back out.
-<<<<<<< HEAD
-=======
                 let param_lt = cgp::Parameter::from(param.to_early_bound_region_data());
                 if lifetimes_in_associated_types.contains(&param_lt)
                     && !input_parameters.contains(&param_lt)
@@ -180,7 +160,6 @@
                     diag.code(E0207);
                     res = Err(diag.emit());
                 }
->>>>>>> 67f49010
             }
             ty::GenericParamDefKind::Type { .. } | ty::GenericParamDefKind::Const { .. } => {
                 // Enforced in `enforce_impl_non_lifetime_params_are_constrained`.
