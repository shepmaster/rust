--- conflicted
+++ resolved
@@ -914,11 +914,7 @@
 
                 let src = LintLevelSource::Node { name, span: sp, reason };
                 for &id in ids {
-<<<<<<< HEAD
-                    if self.check_gated_lint(id, attr.span(), false) {
-=======
                     if self.check_gated_lint(id, sp, false) {
->>>>>>> 214587c8
                         self.insert_spec(id, (level, src));
                     }
                 }
