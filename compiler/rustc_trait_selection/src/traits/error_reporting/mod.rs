--- conflicted
+++ resolved
@@ -1048,12 +1048,8 @@
                         self.report_closure_error(&obligation, closure_def_id, found_kind, kind)
                     }
 
-<<<<<<< HEAD
-                    ty::PredicateKind::Clause(ty::Clause::WellFormed(ty)) => {
-=======
                     ty::PredicateKind::Clause(ty::ClauseKind::WellFormed(ty)) => {
                         let ty = self.resolve_vars_if_possible(ty);
->>>>>>> 0faea772
                         match self.tcx.sess.opts.unstable_opts.trait_solver {
                             TraitSolver::Classic => {
                                 // WF predicates cannot themselves make
@@ -1074,11 +1070,7 @@
                         }
                     }
 
-<<<<<<< HEAD
-                    ty::PredicateKind::Clause(ty::Clause::ConstEvaluatable(..)) => {
-=======
                     ty::PredicateKind::Clause(ty::ClauseKind::ConstEvaluatable(..)) => {
->>>>>>> 0faea772
                         // Errors for `ConstEvaluatable` predicates show up as
                         // `SelectionError::ConstEvalFailure`,
                         // not `Unimplemented`.
@@ -2428,11 +2420,7 @@
                 err
             }
 
-<<<<<<< HEAD
-            ty::PredicateKind::Clause(ty::Clause::WellFormed(arg)) => {
-=======
             ty::PredicateKind::Clause(ty::ClauseKind::WellFormed(arg)) => {
->>>>>>> 0faea772
                 // Same hacky approach as above to avoid deluging user
                 // with error messages.
                 if arg.references_error()
@@ -2504,11 +2492,7 @@
                 }
             }
 
-<<<<<<< HEAD
-            ty::PredicateKind::Clause(ty::Clause::ConstEvaluatable(data)) => {
-=======
             ty::PredicateKind::Clause(ty::ClauseKind::ConstEvaluatable(data)) => {
->>>>>>> 0faea772
                 if predicate.references_error() || self.tainted_by_errors().is_some() {
                     return;
                 }
@@ -3346,11 +3330,7 @@
         }
 
         match obligation.predicate.kind().skip_binder() {
-<<<<<<< HEAD
-            ty::PredicateKind::Clause(ty::Clause::ConstEvaluatable(ct)) => {
-=======
             ty::PredicateKind::Clause(ty::ClauseKind::ConstEvaluatable(ct)) => {
->>>>>>> 0faea772
                 let ty::ConstKind::Unevaluated(uv) = ct.kind() else {
                     bug!("const evaluatable failed for non-unevaluated const `{ct:?}`");
                 };
