use std::{env, process};

mod abi_test;
mod build;
mod clean;
mod clone_gcc;
mod config;
mod fmt;
mod fuzz;
mod info;
mod prepare;
mod rust_tools;
mod rustc_info;
mod test;
mod utils;
const BUILD_DIR: &str = "build";

macro_rules! arg_error {
    ($($err:tt)*) => {{
        eprintln!($($err)*);
        eprintln!();
        usage();
        std::process::exit(1);
    }};
}

fn usage() {
    println!(
        "\
rustc_codegen_gcc build system

Usage: build_system [command] [options]

Options:
        --help    : Displays this help message.

Commands:
        cargo     : Executes a cargo command.
        rustc     : Compiles the program using the GCC compiler.
        clean     : Cleans the build directory, removing all compiled files and artifacts.
        prepare   : Prepares the environment for building, including fetching dependencies and setting up configurations.
        build     : Compiles the project.
        test      : Runs tests for the project.
        info      : Displays information about the build environment and project configuration.
        clone-gcc : Clones the GCC compiler from a specified source.
        fmt       : Runs rustfmt
<<<<<<< HEAD
        fuzz      : Fuzzes `cg_gcc` using rustlantis"
=======
        fuzz      : Fuzzes `cg_gcc` using rustlantis
        abi-test   : Runs the abi-cafe test suite on the codegen, checking for ABI compatibility with LLVM"
>>>>>>> b7091eca
    );
}

pub enum Command {
    Cargo,
    Clean,
    CloneGcc,
    Prepare,
    Build,
    Rustc,
    Test,
    Info,
    Fmt,
    Fuzz,
<<<<<<< HEAD
=======
    AbiTest,
>>>>>>> b7091eca
}

fn main() {
    if env::var("RUST_BACKTRACE").is_err() {
        unsafe {
            env::set_var("RUST_BACKTRACE", "1");
        }
    }

    let command = match env::args().nth(1).as_deref() {
        Some("cargo") => Command::Cargo,
        Some("rustc") => Command::Rustc,
        Some("clean") => Command::Clean,
        Some("prepare") => Command::Prepare,
        Some("build") => Command::Build,
        Some("test") => Command::Test,
        Some("info") => Command::Info,
        Some("clone-gcc") => Command::CloneGcc,
        Some("abi-test") => Command::AbiTest,
        Some("fmt") => Command::Fmt,
        Some("fuzz") => Command::Fuzz,
        Some("--help") => {
            usage();
            process::exit(0);
        }
        Some(flag) if flag.starts_with('-') => arg_error!("Expected command found flag {}", flag),
        Some(command) => arg_error!("Unknown command {}", command),
        None => {
            usage();
            process::exit(0);
        }
    };

    if let Err(e) = match command {
        Command::Cargo => rust_tools::run_cargo(),
        Command::Rustc => rust_tools::run_rustc(),
        Command::Clean => clean::run(),
        Command::Prepare => prepare::run(),
        Command::Build => build::run(),
        Command::Test => test::run(),
        Command::Info => info::run(),
        Command::CloneGcc => clone_gcc::run(),
        Command::Fmt => fmt::run(),
        Command::Fuzz => fuzz::run(),
<<<<<<< HEAD
=======
        Command::AbiTest => abi_test::run(),
>>>>>>> b7091eca
    } {
        eprintln!("Command failed to run: {e}");
        process::exit(1);
    }
}<|MERGE_RESOLUTION|>--- conflicted
+++ resolved
@@ -44,12 +44,8 @@
         info      : Displays information about the build environment and project configuration.
         clone-gcc : Clones the GCC compiler from a specified source.
         fmt       : Runs rustfmt
-<<<<<<< HEAD
-        fuzz      : Fuzzes `cg_gcc` using rustlantis"
-=======
         fuzz      : Fuzzes `cg_gcc` using rustlantis
         abi-test   : Runs the abi-cafe test suite on the codegen, checking for ABI compatibility with LLVM"
->>>>>>> b7091eca
     );
 }
 
@@ -64,10 +60,7 @@
     Info,
     Fmt,
     Fuzz,
-<<<<<<< HEAD
-=======
     AbiTest,
->>>>>>> b7091eca
 }
 
 fn main() {
@@ -112,10 +105,7 @@
         Command::CloneGcc => clone_gcc::run(),
         Command::Fmt => fmt::run(),
         Command::Fuzz => fuzz::run(),
-<<<<<<< HEAD
-=======
         Command::AbiTest => abi_test::run(),
->>>>>>> b7091eca
     } {
         eprintln!("Command failed to run: {e}");
         process::exit(1);
