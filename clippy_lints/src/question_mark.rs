use clippy_utils::diagnostics::span_lint_and_sugg;
use clippy_utils::is_lang_ctor;
use clippy_utils::source::snippet_with_applicability;
use clippy_utils::sugg::Sugg;
use clippy_utils::ty::is_type_diagnostic_item;
use clippy_utils::{eq_expr_value, path_to_local_id};
use if_chain::if_chain;
use rustc_errors::Applicability;
use rustc_hir::LangItem::{OptionNone, OptionSome};
use rustc_hir::{BindingAnnotation, Block, Expr, ExprKind, MatchSource, PatKind, StmtKind};
use rustc_lint::{LateContext, LateLintPass};
use rustc_session::{declare_lint_pass, declare_tool_lint};
use rustc_span::sym;

declare_clippy_lint! {
    /// **What it does:** Checks for expressions that could be replaced by the question mark operator.
    ///
    /// **Why is this bad?** Question mark usage is more idiomatic.
    ///
    /// **Known problems:** None
    ///
    /// **Example:**
    /// ```ignore
    /// if option.is_none() {
    ///     return None;
    /// }
    /// ```
    ///
    /// Could be written:
    ///
    /// ```ignore
    /// option?;
    /// ```
    pub QUESTION_MARK,
    style,
    "checks for expressions that could be replaced by the question mark operator"
}

declare_lint_pass!(QuestionMark => [QUESTION_MARK]);

impl QuestionMark {
    /// Checks if the given expression on the given context matches the following structure:
    ///
    /// ```ignore
    /// if option.is_none() {
    ///    return None;
    /// }
    /// ```
    ///
    /// If it matches, it will suggest to use the question mark operator instead
    fn check_is_none_and_early_return_none(cx: &LateContext<'_>, expr: &Expr<'_>) {
        if_chain! {
            if let ExprKind::If(if_expr, body, else_) = &expr.kind;
            if let ExprKind::MethodCall(segment, _, args, _) = &if_expr.kind;
            if segment.ident.name == sym!(is_none);
            if Self::expression_returns_none(cx, body);
            if let Some(subject) = args.get(0);
            if Self::is_option(cx, subject);

            then {
                let mut applicability = Applicability::MachineApplicable;
                let receiver_str = &Sugg::hir_with_applicability(cx, subject, "..", &mut applicability);
                let mut replacement: Option<String> = None;
                if let Some(else_) = else_ {
                    if_chain! {
                        if let ExprKind::Block(block, None) = &else_.kind;
                        if block.stmts.is_empty();
                        if let Some(block_expr) = &block.expr;
                        if eq_expr_value(cx, subject, block_expr);
                        then {
                            replacement = Some(format!("Some({}?)", receiver_str));
                        }
                    }
                } else if Self::moves_by_default(cx, subject)
                    && !matches!(subject.kind, ExprKind::Call(..) | ExprKind::MethodCall(..))
                {
                    replacement = Some(format!("{}.as_ref()?;", receiver_str));
                } else {
                    replacement = Some(format!("{}?;", receiver_str));
                }

                if let Some(replacement_str) = replacement {
                    span_lint_and_sugg(
                        cx,
                        QUESTION_MARK,
                        expr.span,
                        "this block may be rewritten with the `?` operator",
                        "replace it with",
                        replacement_str,
                        applicability,
                    )
                }
            }
        }
    }

    fn check_if_let_some_and_early_return_none(cx: &LateContext<'_>, expr: &Expr<'_>) {
        if_chain! {
            if let ExprKind::Match(subject, arms, source) = &expr.kind;
            if *source == MatchSource::IfLetDesugar { contains_else_clause: true };
            if Self::is_option(cx, subject);

            if let PatKind::TupleStruct(path1, fields, None) = &arms[0].pat.kind;
            if is_lang_ctor(cx, path1, OptionSome);
            if let PatKind::Binding(annot, bind_id, _, _) = fields[0].kind;
            let by_ref = matches!(annot, BindingAnnotation::Ref | BindingAnnotation::RefMut);

            if let ExprKind::Block(block, None) = &arms[0].body.kind;
            if block.stmts.is_empty();
            if let Some(trailing_expr) = &block.expr;
            if path_to_local_id(trailing_expr, bind_id);

            if let PatKind::Wild = arms[1].pat.kind;
            if Self::expression_returns_none(cx, arms[1].body);
            then {
                let mut applicability = Applicability::MachineApplicable;
                let receiver_str = snippet_with_applicability(cx, subject.span, "..", &mut applicability);
                let replacement = format!(
                    "{}{}?",
                    receiver_str,
                    if by_ref { ".as_ref()" } else { "" },
                );

                span_lint_and_sugg(
                    cx,
                    QUESTION_MARK,
                    expr.span,
                    "this if-let-else may be rewritten with the `?` operator",
                    "replace it with",
                    replacement,
                    applicability,
                )
            }
        }
    }

    fn moves_by_default(cx: &LateContext<'_>, expression: &Expr<'_>) -> bool {
        let expr_ty = cx.typeck_results().expr_ty(expression);

        !expr_ty.is_copy_modulo_regions(cx.tcx.at(expression.span), cx.param_env)
    }

    fn is_option(cx: &LateContext<'_>, expression: &Expr<'_>) -> bool {
        let expr_ty = cx.typeck_results().expr_ty(expression);

        is_type_diagnostic_item(cx, expr_ty, sym::option_type)
    }

    fn expression_returns_none(cx: &LateContext<'_>, expression: &Expr<'_>) -> bool {
        match expression.kind {
            ExprKind::Block(block, _) => {
                if let Some(return_expression) = Self::return_expression(block) {
                    return Self::expression_returns_none(cx, return_expression);
<<<<<<< HEAD
                }

                false
            },
            ExprKind::Ret(Some(expr)) => Self::expression_returns_none(cx, expr),
            ExprKind::Path(ref qp) => {
                if let Res::Def(DefKind::Ctor(def::CtorOf::Variant, def::CtorKind::Const), def_id) =
                    cx.qpath_res(qp, expression.hir_id)
                {
                    return match_def_path(cx, def_id, &paths::OPTION_NONE);
=======
>>>>>>> 1f7aef33
                }

                false
            },
            ExprKind::Ret(Some(expr)) => Self::expression_returns_none(cx, expr),
            ExprKind::Path(ref qpath) => is_lang_ctor(cx, qpath, OptionNone),
            _ => false,
        }
    }

    fn return_expression<'tcx>(block: &Block<'tcx>) -> Option<&'tcx Expr<'tcx>> {
        // Check if last expression is a return statement. Then, return the expression
        if_chain! {
            if block.stmts.len() == 1;
            if let Some(expr) = block.stmts.iter().last();
            if let StmtKind::Semi(expr) = expr.kind;
            if let ExprKind::Ret(Some(ret_expr)) = expr.kind;

            then {
                return Some(ret_expr);
            }
        }

        // Check for `return` without a semicolon.
        if_chain! {
            if block.stmts.is_empty();
            if let Some(ExprKind::Ret(Some(ret_expr))) = block.expr.as_ref().map(|e| &e.kind);
            then {
                return Some(ret_expr);
            }
        }

        None
    }
}

impl<'tcx> LateLintPass<'tcx> for QuestionMark {
    fn check_expr(&mut self, cx: &LateContext<'tcx>, expr: &'tcx Expr<'_>) {
        Self::check_is_none_and_early_return_none(cx, expr);
        Self::check_if_let_some_and_early_return_none(cx, expr);
    }
}<|MERGE_RESOLUTION|>--- conflicted
+++ resolved
@@ -151,19 +151,6 @@
             ExprKind::Block(block, _) => {
                 if let Some(return_expression) = Self::return_expression(block) {
                     return Self::expression_returns_none(cx, return_expression);
-<<<<<<< HEAD
-                }
-
-                false
-            },
-            ExprKind::Ret(Some(expr)) => Self::expression_returns_none(cx, expr),
-            ExprKind::Path(ref qp) => {
-                if let Res::Def(DefKind::Ctor(def::CtorOf::Variant, def::CtorKind::Const), def_id) =
-                    cx.qpath_res(qp, expression.hir_id)
-                {
-                    return match_def_path(cx, def_id, &paths::OPTION_NONE);
-=======
->>>>>>> 1f7aef33
                 }
 
                 false
