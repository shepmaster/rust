// Copyright 2014-2015 The Rust Project Developers. See the COPYRIGHT
// file at the top-level directory of this distribution and at
// http://rust-lang.org/COPYRIGHT.
//
// Licensed under the Apache License, Version 2.0 <LICENSE-APACHE or
// http://www.apache.org/licenses/LICENSE-2.0> or the MIT license
// <LICENSE-MIT or http://opensource.org/licenses/MIT>, at your
// option. This file may not be copied, modified, or distributed
// except according to those terms.
//
// ignore-lexer-test FIXME #15883

use self::Entry::*;
use self::SearchResult::*;
use self::VacantEntryState::*;

use borrow::Borrow;
use clone::Clone;
use cmp::{max, Eq, PartialEq};
use default::Default;
use fmt::{self, Debug};
use hash::{Hash, SipHasher};
use iter::{self, Iterator, ExactSizeIterator, IntoIterator, IteratorExt, FromIterator, Extend, Map};
use marker::Sized;
use mem::{self, replace};
use num::{Int, UnsignedInt};
use ops::{Deref, FnMut, Index, IndexMut};
use option::Option::{self, Some, None};
use rand::{self, Rng};
use result::Result::{self, Ok, Err};

use super::table::{
    self,
    Bucket,
    EmptyBucket,
    FullBucket,
    FullBucketImm,
    FullBucketMut,
    RawTable,
    SafeHash
};
use super::table::BucketState::{
    Empty,
    Full,
};
use super::state::HashState;

const INITIAL_LOG2_CAP: usize = 5;
#[unstable(feature = "std_misc")]
pub const INITIAL_CAPACITY: usize = 1 << INITIAL_LOG2_CAP; // 2^5

/// The default behavior of HashMap implements a load factor of 90.9%.
/// This behavior is characterized by the following condition:
///
/// - if size > 0.909 * capacity: grow the map
#[derive(Clone)]
struct DefaultResizePolicy;

impl DefaultResizePolicy {
    fn new() -> DefaultResizePolicy {
        DefaultResizePolicy
    }

    #[inline]
    fn min_capacity(&self, usable_size: usize) -> usize {
        // Here, we are rephrasing the logic by specifying the lower limit
        // on capacity:
        //
        // - if `cap < size * 1.1`: grow the map
        usable_size * 11 / 10
    }

    /// An inverse of `min_capacity`, approximately.
    #[inline]
    fn usable_capacity(&self, cap: usize) -> usize {
        // As the number of entries approaches usable capacity,
        // min_capacity(size) must be smaller than the internal capacity,
        // so that the map is not resized:
        // `min_capacity(usable_capacity(x)) <= x`.
        // The left-hand side can only be smaller due to flooring by integer
        // division.
        //
        // This doesn't have to be checked for overflow since allocation size
        // in bytes will overflow earlier than multiplication by 10.
        cap * 10 / 11
    }
}

#[test]
fn test_resize_policy() {
    use prelude::v1::*;
    let rp = DefaultResizePolicy;
    for n in 0..1000 {
        assert!(rp.min_capacity(rp.usable_capacity(n)) <= n);
        assert!(rp.usable_capacity(rp.min_capacity(n)) <= n);
    }
}

// The main performance trick in this hashmap is called Robin Hood Hashing.
// It gains its excellent performance from one essential operation:
//
//    If an insertion collides with an existing element, and that element's
//    "probe distance" (how far away the element is from its ideal location)
//    is higher than how far we've already probed, swap the elements.
//
// This massively lowers variance in probe distance, and allows us to get very
// high load factors with good performance. The 90% load factor I use is rather
// conservative.
//
// > Why a load factor of approximately 90%?
//
// In general, all the distances to initial buckets will converge on the mean.
// At a load factor of α, the odds of finding the target bucket after k
// probes is approximately 1-α^k. If we set this equal to 50% (since we converge
// on the mean) and set k=8 (64-byte cache line / 8-byte hash), α=0.92. I round
// this down to make the math easier on the CPU and avoid its FPU.
// Since on average we start the probing in the middle of a cache line, this
// strategy pulls in two cache lines of hashes on every lookup. I think that's
// pretty good, but if you want to trade off some space, it could go down to one
// cache line on average with an α of 0.84.
//
// > Wait, what? Where did you get 1-α^k from?
//
// On the first probe, your odds of a collision with an existing element is α.
// The odds of doing this twice in a row is approximately α^2. For three times,
// α^3, etc. Therefore, the odds of colliding k times is α^k. The odds of NOT
// colliding after k tries is 1-α^k.
//
// The paper from 1986 cited below mentions an implementation which keeps track
// of the distance-to-initial-bucket histogram. This approach is not suitable
// for modern architectures because it requires maintaining an internal data
// structure. This allows very good first guesses, but we are most concerned
// with guessing entire cache lines, not individual indexes. Furthermore, array
// accesses are no longer linear and in one direction, as we have now. There
// is also memory and cache pressure that this would entail that would be very
// difficult to properly see in a microbenchmark.
//
// ## Future Improvements (FIXME!)
//
// Allow the load factor to be changed dynamically and/or at initialization.
//
// Also, would it be possible for us to reuse storage when growing the
// underlying table? This is exactly the use case for 'realloc', and may
// be worth exploring.
//
// ## Future Optimizations (FIXME!)
//
// Another possible design choice that I made without any real reason is
// parameterizing the raw table over keys and values. Technically, all we need
// is the size and alignment of keys and values, and the code should be just as
// efficient (well, we might need one for power-of-two size and one for not...).
// This has the potential to reduce code bloat in rust executables, without
// really losing anything except 4 words (key size, key alignment, val size,
// val alignment) which can be passed in to every call of a `RawTable` function.
// This would definitely be an avenue worth exploring if people start complaining
// about the size of rust executables.
//
// Annotate exceedingly likely branches in `table::make_hash`
// and `search_hashed` to reduce instruction cache pressure
// and mispredictions once it becomes possible (blocked on issue #11092).
//
// Shrinking the table could simply reallocate in place after moving buckets
// to the first half.
//
// The growth algorithm (fragment of the Proof of Correctness)
// --------------------
//
// The growth algorithm is basically a fast path of the naive reinsertion-
// during-resize algorithm. Other paths should never be taken.
//
// Consider growing a robin hood hashtable of capacity n. Normally, we do this
// by allocating a new table of capacity `2n`, and then individually reinsert
// each element in the old table into the new one. This guarantees that the
// new table is a valid robin hood hashtable with all the desired statistical
// properties. Remark that the order we reinsert the elements in should not
// matter. For simplicity and efficiency, we will consider only linear
// reinsertions, which consist of reinserting all elements in the old table
// into the new one by increasing order of index. However we will not be
// starting our reinsertions from index 0 in general. If we start from index
// i, for the purpose of reinsertion we will consider all elements with real
// index j < i to have virtual index n + j.
//
// Our hash generation scheme consists of generating a 64-bit hash and
// truncating the most significant bits. When moving to the new table, we
// simply introduce a new bit to the front of the hash. Therefore, if an
// elements has ideal index i in the old table, it can have one of two ideal
// locations in the new table. If the new bit is 0, then the new ideal index
// is i. If the new bit is 1, then the new ideal index is n + i. Intuitively,
// we are producing two independent tables of size n, and for each element we
// independently choose which table to insert it into with equal probability.
// However the rather than wrapping around themselves on overflowing their
// indexes, the first table overflows into the first, and the first into the
// second. Visually, our new table will look something like:
//
// [yy_xxx_xxxx_xxx|xx_yyy_yyyy_yyy]
//
// Where x's are elements inserted into the first table, y's are elements
// inserted into the second, and _'s are empty sections. We now define a few
// key concepts that we will use later. Note that this is a very abstract
// perspective of the table. A real resized table would be at least half
// empty.
//
// Theorem: A linear robin hood reinsertion from the first ideal element
// produces identical results to a linear naive reinsertion from the same
// element.
//
// FIXME(Gankro, pczarn): review the proof and put it all in a separate doc.rs

/// A hash map implementation which uses linear probing with Robin
/// Hood bucket stealing.
///
/// The hashes are all keyed by the task-local random number generator
/// on creation by default. This means that the ordering of the keys is
/// randomized, but makes the tables more resistant to
/// denial-of-service attacks (Hash DoS). This behaviour can be
/// overridden with one of the constructors.
///
/// It is required that the keys implement the `Eq` and `Hash` traits, although
/// this can frequently be achieved by using `#[derive(Eq, Hash)]`.
///
/// Relevant papers/articles:
///
/// 1. Pedro Celis. ["Robin Hood Hashing"](https://cs.uwaterloo.ca/research/tr/1986/CS-86-14.pdf)
/// 2. Emmanuel Goossaert. ["Robin Hood
///    hashing"](http://codecapsule.com/2013/11/11/robin-hood-hashing/)
/// 3. Emmanuel Goossaert. ["Robin Hood hashing: backward shift
///    deletion"](http://codecapsule.com/2013/11/17/robin-hood-hashing-backward-shift-deletion/)
///
/// # Example
///
/// ```
/// use std::collections::HashMap;
///
/// // type inference lets us omit an explicit type signature (which
/// // would be `HashMap<&str, &str>` in this example).
/// let mut book_reviews = HashMap::new();
///
/// // review some books.
/// book_reviews.insert("Adventures of Huckleberry Finn",    "My favorite book.");
/// book_reviews.insert("Grimms' Fairy Tales",               "Masterpiece.");
/// book_reviews.insert("Pride and Prejudice",               "Very enjoyable.");
/// book_reviews.insert("The Adventures of Sherlock Holmes", "Eye lyked it alot.");
///
/// // check for a specific one.
/// if !book_reviews.contains_key(&("Les Misérables")) {
///     println!("We've got {} reviews, but Les Misérables ain't one.",
///              book_reviews.len());
/// }
///
/// // oops, this review has a lot of spelling mistakes, let's delete it.
/// book_reviews.remove(&("The Adventures of Sherlock Holmes"));
///
/// // look up the values associated with some keys.
/// let to_find = ["Pride and Prejudice", "Alice's Adventure in Wonderland"];
/// for book in to_find.iter() {
///     match book_reviews.get(book) {
///         Some(review) => println!("{}: {}", *book, *review),
///         None => println!("{} is unreviewed.", *book)
///     }
/// }
///
/// // iterate over everything.
/// for (book, review) in book_reviews.iter() {
///     println!("{}: \"{}\"", *book, *review);
/// }
/// ```
///
/// The easiest way to use `HashMap` with a custom type as key is to derive `Eq` and `Hash`.
/// We must also derive `PartialEq`.
///
/// ```
/// use std::collections::HashMap;
///
/// #[derive(Hash, Eq, PartialEq, Debug)]
/// struct Viking {
///     name: String,
///     country: String,
/// }
///
/// impl Viking {
///     /// Create a new Viking.
///     fn new(name: &str, country: &str) -> Viking {
///         Viking { name: name.to_string(), country: country.to_string() }
///     }
/// }
///
/// // Use a HashMap to store the vikings' health points.
/// let mut vikings = HashMap::new();
///
/// vikings.insert(Viking::new("Einar", "Norway"), 25);
/// vikings.insert(Viking::new("Olaf", "Denmark"), 24);
/// vikings.insert(Viking::new("Harald", "Iceland"), 12);
///
/// // Use derived implementation to print the status of the vikings.
/// for (viking, health) in vikings.iter() {
///     println!("{:?} has {} hp", viking, health);
/// }
/// ```
#[derive(Clone)]
#[stable(feature = "rust1", since = "1.0.0")]
pub struct HashMap<K, V, S = RandomState> {
    // All hashes are keyed on these values, to prevent hash collision attacks.
    hash_state: S,

    table: RawTable<K, V>,

    resize_policy: DefaultResizePolicy,
}

/// Search for a pre-hashed key.
fn search_hashed<K, V, M, F>(table: M,
                             hash: SafeHash,
                             mut is_match: F)
                             -> SearchResult<K, V, M> where
    M: Deref<Target=RawTable<K, V>>,
    F: FnMut(&K) -> bool,
{
    let size = table.size();
    let mut probe = Bucket::new(table, hash);
    let ib = probe.index();

    while probe.index() != ib + size {
        let full = match probe.peek() {
            Empty(b) => return TableRef(b.into_table()), // hit an empty bucket
            Full(b) => b
        };

        if full.distance() + ib < full.index() {
            // We can finish the search early if we hit any bucket
            // with a lower distance to initial bucket than we've probed.
            return TableRef(full.into_table());
        }

        // If the hash doesn't match, it can't be this one..
        if hash == full.hash() {
            // If the key doesn't match, it can't be this one..
            if is_match(full.read().0) {
                return FoundExisting(full);
            }
        }

        probe = full.next();
    }

    TableRef(probe.into_table())
}

fn pop_internal<K, V>(starting_bucket: FullBucketMut<K, V>) -> (K, V) {
    let (empty, retkey, retval) = starting_bucket.take();
    let mut gap = match empty.gap_peek() {
        Some(b) => b,
        None => return (retkey, retval)
    };

    while gap.full().distance() != 0 {
        gap = match gap.shift() {
            Some(b) => b,
            None => break
        };
    }

    // Now we've done all our shifting. Return the value we grabbed earlier.
    (retkey, retval)
}

/// Perform robin hood bucket stealing at the given `bucket`. You must
/// also pass the position of that bucket's initial bucket so we don't have
/// to recalculate it.
///
/// `hash`, `k`, and `v` are the elements to "robin hood" into the hashtable.
fn robin_hood<'a, K: 'a, V: 'a>(mut bucket: FullBucketMut<'a, K, V>,
                        mut ib: usize,
                        mut hash: SafeHash,
                        mut k: K,
                        mut v: V)
                        -> &'a mut V {
    let starting_index = bucket.index();
    let size = {
        let table = bucket.table(); // FIXME "lifetime too short".
        table.size()
    };
    // There can be at most `size - dib` buckets to displace, because
    // in the worst case, there are `size` elements and we already are
    // `distance` buckets away from the initial one.
    let idx_end = starting_index + size - bucket.distance();

    loop {
        let (old_hash, old_key, old_val) = bucket.replace(hash, k, v);
        loop {
            let probe = bucket.next();
            assert!(probe.index() != idx_end);

            let full_bucket = match probe.peek() {
                Empty(bucket) => {
                    // Found a hole!
                    let b = bucket.put(old_hash, old_key, old_val);
                    // Now that it's stolen, just read the value's pointer
                    // right out of the table!
                    return Bucket::at_index(b.into_table(), starting_index)
                               .peek()
                               .expect_full()
                               .into_mut_refs()
                               .1;
                },
                Full(bucket) => bucket
            };

            let probe_ib = full_bucket.index() - full_bucket.distance();

            bucket = full_bucket;

            // Robin hood! Steal the spot.
            if ib < probe_ib {
                ib = probe_ib;
                hash = old_hash;
                k = old_key;
                v = old_val;
                break;
            }
        }
    }
}

/// A result that works like Option<FullBucket<..>> but preserves
/// the reference that grants us access to the table in any case.
enum SearchResult<K, V, M> {
    // This is an entry that holds the given key:
    FoundExisting(FullBucket<K, V, M>),

    // There was no such entry. The reference is given back:
    TableRef(M)
}

impl<K, V, M> SearchResult<K, V, M> {
    fn into_option(self) -> Option<FullBucket<K, V, M>> {
        match self {
            FoundExisting(bucket) => Some(bucket),
            TableRef(_) => None
        }
    }
}

impl<K, V, S> HashMap<K, V, S>
    where K: Eq + Hash, S: HashState
{
    fn make_hash<X: ?Sized>(&self, x: &X) -> SafeHash where X: Hash {
        table::make_hash(&self.hash_state, x)
    }

    /// Search for a key, yielding the index if it's found in the hashtable.
    /// If you already have the hash for the key lying around, use
    /// search_hashed.
    fn search<'a, Q: ?Sized>(&'a self, q: &Q) -> Option<FullBucketImm<'a, K, V>>
<<<<<<< HEAD
        where Q: BorrowFrom<K> + Eq + Hash
=======
        where K: Borrow<Q>, Q: Eq + Hash<H>
>>>>>>> a99e6986
    {
        let hash = self.make_hash(q);
        search_hashed(&self.table, hash, |k| q.eq(k.borrow()))
            .into_option()
    }

    fn search_mut<'a, Q: ?Sized>(&'a mut self, q: &Q) -> Option<FullBucketMut<'a, K, V>>
<<<<<<< HEAD
        where Q: BorrowFrom<K> + Eq + Hash
=======
        where K: Borrow<Q>, Q: Eq + Hash<H>
>>>>>>> a99e6986
    {
        let hash = self.make_hash(q);
        search_hashed(&mut self.table, hash, |k| q.eq(k.borrow()))
            .into_option()
    }

    // The caller should ensure that invariants by Robin Hood Hashing hold.
    fn insert_hashed_ordered(&mut self, hash: SafeHash, k: K, v: V) {
        let cap = self.table.capacity();
        let mut buckets = Bucket::new(&mut self.table, hash);
        let ib = buckets.index();

        while buckets.index() != ib + cap {
            // We don't need to compare hashes for value swap.
            // Not even DIBs for Robin Hood.
            buckets = match buckets.peek() {
                Empty(empty) => {
                    empty.put(hash, k, v);
                    return;
                }
                Full(b) => b.into_bucket()
            };
            buckets.next();
        }
        panic!("Internal HashMap error: Out of space.");
    }
}

impl<K: Hash + Eq, V> HashMap<K, V, RandomState> {
    /// Create an empty HashMap.
    ///
    /// # Example
    ///
    /// ```
    /// use std::collections::HashMap;
    /// let mut map: HashMap<&str, int> = HashMap::new();
    /// ```
    #[inline]
    #[stable(feature = "rust1", since = "1.0.0")]
    pub fn new() -> HashMap<K, V, RandomState> {
        Default::default()
    }

    /// Creates an empty hash map with the given initial capacity.
    ///
    /// # Example
    ///
    /// ```
    /// use std::collections::HashMap;
    /// let mut map: HashMap<&str, int> = HashMap::with_capacity(10);
    /// ```
    #[inline]
    #[stable(feature = "rust1", since = "1.0.0")]
    pub fn with_capacity(capacity: usize) -> HashMap<K, V, RandomState> {
        HashMap::with_capacity_and_hash_state(capacity, Default::default())
    }
}

impl<K, V, S> HashMap<K, V, S>
    where K: Eq + Hash, S: HashState
{
    /// Creates an empty hashmap which will use the given hasher to hash keys.
    ///
    /// The creates map has the default initial capacity.
    ///
    /// # Example
    ///
    /// ```
    /// use std::collections::HashMap;
    /// use std::collections::hash_map::RandomState;
    ///
    /// let s = RandomState::new();
    /// let mut map = HashMap::with_hash_state(s);
    /// map.insert(1, 2);
    /// ```
    #[inline]
    #[unstable(feature = "std_misc", reason = "hasher stuff is unclear")]
    pub fn with_hash_state(hash_state: S) -> HashMap<K, V, S> {
        HashMap {
            hash_state:    hash_state,
            resize_policy: DefaultResizePolicy::new(),
            table:         RawTable::new(0),
        }
    }

    /// Create an empty HashMap with space for at least `capacity`
    /// elements, using `hasher` to hash the keys.
    ///
    /// Warning: `hasher` is normally randomly generated, and
    /// is designed to allow HashMaps to be resistant to attacks that
    /// cause many collisions and very poor performance. Setting it
    /// manually using this function can expose a DoS attack vector.
    ///
    /// # Example
    ///
    /// ```
    /// use std::collections::HashMap;
    /// use std::collections::hash_map::RandomState;
    ///
    /// let s = RandomState::new();
    /// let mut map = HashMap::with_capacity_and_hash_state(10, s);
    /// map.insert(1, 2);
    /// ```
    #[inline]
    #[unstable(feature = "std_misc", reason = "hasher stuff is unclear")]
    pub fn with_capacity_and_hash_state(capacity: usize, hash_state: S)
                                        -> HashMap<K, V, S> {
        let resize_policy = DefaultResizePolicy::new();
        let min_cap = max(INITIAL_CAPACITY, resize_policy.min_capacity(capacity));
        let internal_cap = min_cap.checked_next_power_of_two().expect("capacity overflow");
        assert!(internal_cap >= capacity, "capacity overflow");
        HashMap {
            hash_state:    hash_state,
            resize_policy: resize_policy,
            table:         RawTable::new(internal_cap),
        }
    }

    /// Returns the number of elements the map can hold without reallocating.
    ///
    /// # Example
    ///
    /// ```
    /// use std::collections::HashMap;
    /// let map: HashMap<int, int> = HashMap::with_capacity(100);
    /// assert!(map.capacity() >= 100);
    /// ```
    #[inline]
    #[stable(feature = "rust1", since = "1.0.0")]
    pub fn capacity(&self) -> usize {
        self.resize_policy.usable_capacity(self.table.capacity())
    }

    /// Reserves capacity for at least `additional` more elements to be inserted
    /// in the `HashMap`. The collection may reserve more space to avoid
    /// frequent reallocations.
    ///
    /// # Panics
    ///
    /// Panics if the new allocation size overflows `usize`.
    ///
    /// # Example
    ///
    /// ```
    /// use std::collections::HashMap;
    /// let mut map: HashMap<&str, int> = HashMap::new();
    /// map.reserve(10);
    /// ```
    #[stable(feature = "rust1", since = "1.0.0")]
    pub fn reserve(&mut self, additional: usize) {
        let new_size = self.len().checked_add(additional).expect("capacity overflow");
        let min_cap = self.resize_policy.min_capacity(new_size);

        // An invalid value shouldn't make us run out of space. This includes
        // an overflow check.
        assert!(new_size <= min_cap);

        if self.table.capacity() < min_cap {
            let new_capacity = max(min_cap.next_power_of_two(), INITIAL_CAPACITY);
            self.resize(new_capacity);
        }
    }

    /// Resizes the internal vectors to a new capacity. It's your responsibility to:
    ///   1) Make sure the new capacity is enough for all the elements, accounting
    ///      for the load factor.
    ///   2) Ensure new_capacity is a power of two or zero.
    fn resize(&mut self, new_capacity: usize) {
        assert!(self.table.size() <= new_capacity);
        assert!(new_capacity.is_power_of_two() || new_capacity == 0);

        let mut old_table = replace(&mut self.table, RawTable::new(new_capacity));
        let old_size = old_table.size();

        if old_table.capacity() == 0 || old_table.size() == 0 {
            return;
        }

        // Grow the table.
        // Specialization of the other branch.
        let mut bucket = Bucket::first(&mut old_table);

        // "So a few of the first shall be last: for many be called,
        // but few chosen."
        //
        // We'll most likely encounter a few buckets at the beginning that
        // have their initial buckets near the end of the table. They were
        // placed at the beginning as the probe wrapped around the table
        // during insertion. We must skip forward to a bucket that won't
        // get reinserted too early and won't unfairly steal others spot.
        // This eliminates the need for robin hood.
        loop {
            bucket = match bucket.peek() {
                Full(full) => {
                    if full.distance() == 0 {
                        // This bucket occupies its ideal spot.
                        // It indicates the start of another "cluster".
                        bucket = full.into_bucket();
                        break;
                    }
                    // Leaving this bucket in the last cluster for later.
                    full.into_bucket()
                }
                Empty(b) => {
                    // Encountered a hole between clusters.
                    b.into_bucket()
                }
            };
            bucket.next();
        }

        // This is how the buckets might be laid out in memory:
        // ($ marks an initialized bucket)
        //  ________________
        // |$$$_$$$$$$_$$$$$|
        //
        // But we've skipped the entire initial cluster of buckets
        // and will continue iteration in this order:
        //  ________________
        //     |$$$$$$_$$$$$
        //                  ^ wrap around once end is reached
        //  ________________
        //  $$$_____________|
        //    ^ exit once table.size == 0
        loop {
            bucket = match bucket.peek() {
                Full(bucket) => {
                    let h = bucket.hash();
                    let (b, k, v) = bucket.take();
                    self.insert_hashed_ordered(h, k, v);
                    {
                        let t = b.table(); // FIXME "lifetime too short".
                        if t.size() == 0 { break }
                    };
                    b.into_bucket()
                }
                Empty(b) => b.into_bucket()
            };
            bucket.next();
        }

        assert_eq!(self.table.size(), old_size);
    }

    /// Shrinks the capacity of the map as much as possible. It will drop
    /// down as much as possible while maintaining the internal rules
    /// and possibly leaving some space in accordance with the resize policy.
    ///
    /// # Example
    ///
    /// ```
    /// use std::collections::HashMap;
    ///
    /// let mut map: HashMap<int, int> = HashMap::with_capacity(100);
    /// map.insert(1, 2);
    /// map.insert(3, 4);
    /// assert!(map.capacity() >= 100);
    /// map.shrink_to_fit();
    /// assert!(map.capacity() >= 2);
    /// ```
    #[stable(feature = "rust1", since = "1.0.0")]
    pub fn shrink_to_fit(&mut self) {
        let min_capacity = self.resize_policy.min_capacity(self.len());
        let min_capacity = max(min_capacity.next_power_of_two(), INITIAL_CAPACITY);

        // An invalid value shouldn't make us run out of space.
        debug_assert!(self.len() <= min_capacity);

        if self.table.capacity() != min_capacity {
            let old_table = replace(&mut self.table, RawTable::new(min_capacity));
            let old_size = old_table.size();

            // Shrink the table. Naive algorithm for resizing:
            for (h, k, v) in old_table.into_iter() {
                self.insert_hashed_nocheck(h, k, v);
            }

            debug_assert_eq!(self.table.size(), old_size);
        }
    }

    /// Insert a pre-hashed key-value pair, without first checking
    /// that there's enough room in the buckets. Returns a reference to the
    /// newly insert value.
    ///
    /// If the key already exists, the hashtable will be returned untouched
    /// and a reference to the existing element will be returned.
    fn insert_hashed_nocheck(&mut self, hash: SafeHash, k: K, v: V) -> &mut V {
        self.insert_or_replace_with(hash, k, v, |_, _, _| ())
    }

    fn insert_or_replace_with<'a, F>(&'a mut self,
                                     hash: SafeHash,
                                     k: K,
                                     v: V,
                                     mut found_existing: F)
                                     -> &'a mut V where
        F: FnMut(&mut K, &mut V, V),
    {
        // Worst case, we'll find one empty bucket among `size + 1` buckets.
        let size = self.table.size();
        let mut probe = Bucket::new(&mut self.table, hash);
        let ib = probe.index();

        loop {
            let mut bucket = match probe.peek() {
                Empty(bucket) => {
                    // Found a hole!
                    return bucket.put(hash, k, v).into_mut_refs().1;
                }
                Full(bucket) => bucket
            };

            // hash matches?
            if bucket.hash() == hash {
                // key matches?
                if k == *bucket.read_mut().0 {
                    let (bucket_k, bucket_v) = bucket.into_mut_refs();
                    debug_assert!(k == *bucket_k);
                    // Key already exists. Get its reference.
                    found_existing(bucket_k, bucket_v, v);
                    return bucket_v;
                }
            }

            let robin_ib = bucket.index() as int - bucket.distance() as int;

            if (ib as int) < robin_ib {
                // Found a luckier bucket than me. Better steal his spot.
                return robin_hood(bucket, robin_ib as usize, hash, k, v);
            }

            probe = bucket.next();
            assert!(probe.index() != ib + size + 1);
        }
    }

    /// An iterator visiting all keys in arbitrary order.
    /// Iterator element type is `&'a K`.
    ///
    /// # Example
    ///
    /// ```
    /// use std::collections::HashMap;
    ///
    /// let mut map = HashMap::new();
    /// map.insert("a", 1);
    /// map.insert("b", 2);
    /// map.insert("c", 3);
    ///
    /// for key in map.keys() {
    ///     println!("{}", key);
    /// }
    /// ```
    #[stable(feature = "rust1", since = "1.0.0")]
    pub fn keys<'a>(&'a self) -> Keys<'a, K, V> {
        fn first<A, B>((a, _): (A, B)) -> A { a }
        let first: fn((&'a K,&'a V)) -> &'a K = first; // coerce to fn ptr

        Keys { inner: self.iter().map(first) }
    }

    /// An iterator visiting all values in arbitrary order.
    /// Iterator element type is `&'a V`.
    ///
    /// # Example
    ///
    /// ```
    /// use std::collections::HashMap;
    ///
    /// let mut map = HashMap::new();
    /// map.insert("a", 1);
    /// map.insert("b", 2);
    /// map.insert("c", 3);
    ///
    /// for val in map.values() {
    ///     println!("{}", val);
    /// }
    /// ```
    #[stable(feature = "rust1", since = "1.0.0")]
    pub fn values<'a>(&'a self) -> Values<'a, K, V> {
        fn second<A, B>((_, b): (A, B)) -> B { b }
        let second: fn((&'a K,&'a V)) -> &'a V = second; // coerce to fn ptr

        Values { inner: self.iter().map(second) }
    }

    /// An iterator visiting all key-value pairs in arbitrary order.
    /// Iterator element type is `(&'a K, &'a V)`.
    ///
    /// # Example
    ///
    /// ```
    /// use std::collections::HashMap;
    ///
    /// let mut map = HashMap::new();
    /// map.insert("a", 1);
    /// map.insert("b", 2);
    /// map.insert("c", 3);
    ///
    /// for (key, val) in map.iter() {
    ///     println!("key: {} val: {}", key, val);
    /// }
    /// ```
    #[stable(feature = "rust1", since = "1.0.0")]
    pub fn iter(&self) -> Iter<K, V> {
        Iter { inner: self.table.iter() }
    }

    /// An iterator visiting all key-value pairs in arbitrary order,
    /// with mutable references to the values.
    /// Iterator element type is `(&'a K, &'a mut V)`.
    ///
    /// # Example
    ///
    /// ```
    /// use std::collections::HashMap;
    ///
    /// let mut map = HashMap::new();
    /// map.insert("a", 1);
    /// map.insert("b", 2);
    /// map.insert("c", 3);
    ///
    /// // Update all values
    /// for (_, val) in map.iter_mut() {
    ///     *val *= 2;
    /// }
    ///
    /// for (key, val) in map.iter() {
    ///     println!("key: {} val: {}", key, val);
    /// }
    /// ```
    #[stable(feature = "rust1", since = "1.0.0")]
    pub fn iter_mut(&mut self) -> IterMut<K, V> {
        IterMut { inner: self.table.iter_mut() }
    }

    /// Creates a consuming iterator, that is, one that moves each key-value
    /// pair out of the map in arbitrary order. The map cannot be used after
    /// calling this.
    ///
    /// # Example
    ///
    /// ```
    /// use std::collections::HashMap;
    ///
    /// let mut map = HashMap::new();
    /// map.insert("a", 1);
    /// map.insert("b", 2);
    /// map.insert("c", 3);
    ///
    /// // Not possible with .iter()
    /// let vec: Vec<(&str, int)> = map.into_iter().collect();
    /// ```
    #[stable(feature = "rust1", since = "1.0.0")]
    pub fn into_iter(self) -> IntoIter<K, V> {
        fn last_two<A, B, C>((_, b, c): (A, B, C)) -> (B, C) { (b, c) }
        let last_two: fn((SafeHash, K, V)) -> (K, V) = last_two;

        IntoIter {
            inner: self.table.into_iter().map(last_two)
        }
    }

    /// Gets the given key's corresponding entry in the map for in-place manipulation.
    #[stable(feature = "rust1", since = "1.0.0")]
    pub fn entry(&mut self, key: K) -> Entry<K, V> {
        // Gotta resize now.
        self.reserve(1);

        let hash = self.make_hash(&key);
        search_entry_hashed(&mut self.table, hash, key)
    }

    /// Returns the number of elements in the map.
    ///
    /// # Example
    ///
    /// ```
    /// use std::collections::HashMap;
    ///
    /// let mut a = HashMap::new();
    /// assert_eq!(a.len(), 0);
    /// a.insert(1, "a");
    /// assert_eq!(a.len(), 1);
    /// ```
    #[stable(feature = "rust1", since = "1.0.0")]
    pub fn len(&self) -> usize { self.table.size() }

    /// Returns true if the map contains no elements.
    ///
    /// # Example
    ///
    /// ```
    /// use std::collections::HashMap;
    ///
    /// let mut a = HashMap::new();
    /// assert!(a.is_empty());
    /// a.insert(1, "a");
    /// assert!(!a.is_empty());
    /// ```
    #[inline]
    #[stable(feature = "rust1", since = "1.0.0")]
    pub fn is_empty(&self) -> bool { self.len() == 0 }

    /// Clears the map, returning all key-value pairs as an iterator. Keeps the
    /// allocated memory for reuse.
    ///
    /// # Example
    ///
    /// ```
    /// use std::collections::HashMap;
    ///
    /// let mut a = HashMap::new();
    /// a.insert(1, "a");
    /// a.insert(2, "b");
    ///
    /// for (k, v) in a.drain().take(1) {
    ///     assert!(k == 1 || k == 2);
    ///     assert!(v == "a" || v == "b");
    /// }
    ///
    /// assert!(a.is_empty());
    /// ```
    #[inline]
    #[unstable(feature = "std_misc",
               reason = "matches collection reform specification, waiting for dust to settle")]
    pub fn drain(&mut self) -> Drain<K, V> {
        fn last_two<A, B, C>((_, b, c): (A, B, C)) -> (B, C) { (b, c) }
        let last_two: fn((SafeHash, K, V)) -> (K, V) = last_two; // coerce to fn pointer

        Drain {
            inner: self.table.drain().map(last_two),
        }
    }

    /// Clears the map, removing all key-value pairs. Keeps the allocated memory
    /// for reuse.
    ///
    /// # Example
    ///
    /// ```
    /// use std::collections::HashMap;
    ///
    /// let mut a = HashMap::new();
    /// a.insert(1, "a");
    /// a.clear();
    /// assert!(a.is_empty());
    /// ```
    #[stable(feature = "rust1", since = "1.0.0")]
    #[inline]
    pub fn clear(&mut self) {
        self.drain();
    }

    /// Returns a reference to the value corresponding to the key.
    ///
    /// The key may be any borrowed form of the map's key type, but
    /// `Hash` and `Eq` on the borrowed form *must* match those for
    /// the key type.
    ///
    /// # Example
    ///
    /// ```
    /// use std::collections::HashMap;
    ///
    /// let mut map = HashMap::new();
    /// map.insert(1, "a");
    /// assert_eq!(map.get(&1), Some(&"a"));
    /// assert_eq!(map.get(&2), None);
    /// ```
    #[stable(feature = "rust1", since = "1.0.0")]
    pub fn get<Q: ?Sized>(&self, k: &Q) -> Option<&V>
<<<<<<< HEAD
        where Q: Hash + Eq + BorrowFrom<K>
=======
        where K: Borrow<Q>, Q: Hash<H> + Eq
>>>>>>> a99e6986
    {
        self.search(k).map(|bucket| bucket.into_refs().1)
    }

    /// Returns true if the map contains a value for the specified key.
    ///
    /// The key may be any borrowed form of the map's key type, but
    /// `Hash` and `Eq` on the borrowed form *must* match those for
    /// the key type.
    ///
    /// # Example
    ///
    /// ```
    /// use std::collections::HashMap;
    ///
    /// let mut map = HashMap::new();
    /// map.insert(1, "a");
    /// assert_eq!(map.contains_key(&1), true);
    /// assert_eq!(map.contains_key(&2), false);
    /// ```
    #[stable(feature = "rust1", since = "1.0.0")]
    pub fn contains_key<Q: ?Sized>(&self, k: &Q) -> bool
<<<<<<< HEAD
        where Q: Hash + Eq + BorrowFrom<K>
=======
        where K: Borrow<Q>, Q: Hash<H> + Eq
>>>>>>> a99e6986
    {
        self.search(k).is_some()
    }

    /// Returns a mutable reference to the value corresponding to the key.
    ///
    /// The key may be any borrowed form of the map's key type, but
    /// `Hash` and `Eq` on the borrowed form *must* match those for
    /// the key type.
    ///
    /// # Example
    ///
    /// ```
    /// use std::collections::HashMap;
    ///
    /// let mut map = HashMap::new();
    /// map.insert(1, "a");
    /// match map.get_mut(&1) {
    ///     Some(x) => *x = "b",
    ///     None => (),
    /// }
    /// assert_eq!(map[1], "b");
    /// ```
    #[stable(feature = "rust1", since = "1.0.0")]
    pub fn get_mut<Q: ?Sized>(&mut self, k: &Q) -> Option<&mut V>
<<<<<<< HEAD
        where Q: Hash + Eq + BorrowFrom<K>
=======
        where K: Borrow<Q>, Q: Hash<H> + Eq
>>>>>>> a99e6986
    {
        self.search_mut(k).map(|bucket| bucket.into_mut_refs().1)
    }

    /// Inserts a key-value pair from the map. If the key already had a value
    /// present in the map, that value is returned. Otherwise, `None` is returned.
    ///
    /// # Example
    ///
    /// ```
    /// use std::collections::HashMap;
    ///
    /// let mut map = HashMap::new();
    /// assert_eq!(map.insert(37, "a"), None);
    /// assert_eq!(map.is_empty(), false);
    ///
    /// map.insert(37, "b");
    /// assert_eq!(map.insert(37, "c"), Some("b"));
    /// assert_eq!(map[37], "c");
    /// ```
    #[stable(feature = "rust1", since = "1.0.0")]
    pub fn insert(&mut self, k: K, v: V) -> Option<V> {
        let hash = self.make_hash(&k);
        self.reserve(1);

        let mut retval = None;
        self.insert_or_replace_with(hash, k, v, |_, val_ref, val| {
            retval = Some(replace(val_ref, val));
        });
        retval
    }

    /// Removes a key from the map, returning the value at the key if the key
    /// was previously in the map.
    ///
    /// The key may be any borrowed form of the map's key type, but
    /// `Hash` and `Eq` on the borrowed form *must* match those for
    /// the key type.
    ///
    /// # Example
    ///
    /// ```
    /// use std::collections::HashMap;
    ///
    /// let mut map = HashMap::new();
    /// map.insert(1, "a");
    /// assert_eq!(map.remove(&1), Some("a"));
    /// assert_eq!(map.remove(&1), None);
    /// ```
    #[stable(feature = "rust1", since = "1.0.0")]
    pub fn remove<Q: ?Sized>(&mut self, k: &Q) -> Option<V>
<<<<<<< HEAD
        where Q: Hash + Eq + BorrowFrom<K>
=======
        where K: Borrow<Q>, Q: Hash<H> + Eq
>>>>>>> a99e6986
    {
        if self.table.size() == 0 {
            return None
        }

        self.search_mut(k).map(|bucket| pop_internal(bucket).1)
    }
}

fn search_entry_hashed<'a, K: Eq, V>(table: &'a mut RawTable<K,V>, hash: SafeHash, k: K)
        -> Entry<'a, K, V>
{
    // Worst case, we'll find one empty bucket among `size + 1` buckets.
    let size = table.size();
    let mut probe = Bucket::new(table, hash);
    let ib = probe.index();

    loop {
        let bucket = match probe.peek() {
            Empty(bucket) => {
                // Found a hole!
                return Vacant(VacantEntry {
                    hash: hash,
                    key: k,
                    elem: NoElem(bucket),
                });
            },
            Full(bucket) => bucket
        };

        // hash matches?
        if bucket.hash() == hash {
            // key matches?
            if k == *bucket.read().0 {
                return Occupied(OccupiedEntry{
                    elem: bucket,
                });
            }
        }

        let robin_ib = bucket.index() as int - bucket.distance() as int;

        if (ib as int) < robin_ib {
            // Found a luckier bucket than me. Better steal his spot.
            return Vacant(VacantEntry {
                hash: hash,
                key: k,
                elem: NeqElem(bucket, robin_ib as usize),
            });
        }

        probe = bucket.next();
        assert!(probe.index() != ib + size + 1);
    }
}

impl<K, V, S> PartialEq for HashMap<K, V, S>
    where K: Eq + Hash, V: PartialEq, S: HashState
{
    fn eq(&self, other: &HashMap<K, V, S>) -> bool {
        if self.len() != other.len() { return false; }

        self.iter().all(|(key, value)|
            other.get(key).map_or(false, |v| *value == *v)
        )
    }
}

#[stable(feature = "rust1", since = "1.0.0")]
impl<K, V, S> Eq for HashMap<K, V, S>
    where K: Eq + Hash, V: Eq, S: HashState
{}

#[stable(feature = "rust1", since = "1.0.0")]
impl<K, V, S> Debug for HashMap<K, V, S>
    where K: Eq + Hash + Debug, V: Debug, S: HashState
{
    fn fmt(&self, f: &mut fmt::Formatter) -> fmt::Result {
        try!(write!(f, "HashMap {{"));

        for (i, (k, v)) in self.iter().enumerate() {
            if i != 0 { try!(write!(f, ", ")); }
            try!(write!(f, "{:?}: {:?}", *k, *v));
        }

        write!(f, "}}")
    }
}

#[stable(feature = "rust1", since = "1.0.0")]
impl<K, V, S> Default for HashMap<K, V, S>
    where K: Eq + Hash,
          S: HashState + Default,
{
    fn default() -> HashMap<K, V, S> {
        HashMap::with_hash_state(Default::default())
    }
}

#[stable(feature = "rust1", since = "1.0.0")]
<<<<<<< HEAD
impl<K, Q: ?Sized, V, S> Index<Q> for HashMap<K, V, S>
    where K: Eq + Hash,
          Q: Eq + Hash + BorrowFrom<K>,
          S: HashState,
=======
impl<K, Q: ?Sized, V, S, H> Index<Q> for HashMap<K, V, S>
    where K: Eq + Hash<H> + Borrow<Q>,
          Q: Eq + Hash<H>,
          S: HashState<Hasher=H>,
          H: hash::Hasher<Output=u64>
>>>>>>> a99e6986
{
    type Output = V;

    #[inline]
    fn index<'a>(&'a self, index: &Q) -> &'a V {
        self.get(index).expect("no entry found for key")
    }
}

#[stable(feature = "rust1", since = "1.0.0")]
<<<<<<< HEAD
impl<K, V, S, Q: ?Sized> IndexMut<Q> for HashMap<K, V, S>
    where K: Eq + Hash,
          Q: Eq + Hash + BorrowFrom<K>,
          S: HashState,
=======
impl<K, V, S, H, Q: ?Sized> IndexMut<Q> for HashMap<K, V, S>
    where K: Eq + Hash<H> + Borrow<Q>,
          Q: Eq + Hash<H>,
          S: HashState<Hasher=H>,
          H: hash::Hasher<Output=u64>
>>>>>>> a99e6986
{
    #[inline]
    fn index_mut<'a>(&'a mut self, index: &Q) -> &'a mut V {
        self.get_mut(index).expect("no entry found for key")
    }
}

/// HashMap iterator.
#[stable(feature = "rust1", since = "1.0.0")]
pub struct Iter<'a, K: 'a, V: 'a> {
    inner: table::Iter<'a, K, V>
}

// FIXME(#19839) Remove in favor of `#[derive(Clone)]`
impl<'a, K, V> Clone for Iter<'a, K, V> {
    fn clone(&self) -> Iter<'a, K, V> {
        Iter {
            inner: self.inner.clone()
        }
    }
}

/// HashMap mutable values iterator.
#[stable(feature = "rust1", since = "1.0.0")]
pub struct IterMut<'a, K: 'a, V: 'a> {
    inner: table::IterMut<'a, K, V>
}

/// HashMap move iterator.
#[stable(feature = "rust1", since = "1.0.0")]
pub struct IntoIter<K, V> {
    inner: iter::Map<table::IntoIter<K, V>, fn((SafeHash, K, V)) -> (K, V)>
}

/// HashMap keys iterator.
#[stable(feature = "rust1", since = "1.0.0")]
pub struct Keys<'a, K: 'a, V: 'a> {
    inner: Map<Iter<'a, K, V>, fn((&'a K, &'a V)) -> &'a K>
}

// FIXME(#19839) Remove in favor of `#[derive(Clone)]`
impl<'a, K, V> Clone for Keys<'a, K, V> {
    fn clone(&self) -> Keys<'a, K, V> {
        Keys {
            inner: self.inner.clone()
        }
    }
}

/// HashMap values iterator.
#[stable(feature = "rust1", since = "1.0.0")]
pub struct Values<'a, K: 'a, V: 'a> {
    inner: Map<Iter<'a, K, V>, fn((&'a K, &'a V)) -> &'a V>
}

// FIXME(#19839) Remove in favor of `#[derive(Clone)]`
impl<'a, K, V> Clone for Values<'a, K, V> {
    fn clone(&self) -> Values<'a, K, V> {
        Values {
            inner: self.inner.clone()
        }
    }
}

/// HashMap drain iterator.
#[unstable(feature = "std_misc",
           reason = "matches collection reform specification, waiting for dust to settle")]
pub struct Drain<'a, K: 'a, V: 'a> {
    inner: iter::Map<table::Drain<'a, K, V>, fn((SafeHash, K, V)) -> (K, V)>
}

/// A view into a single occupied location in a HashMap.
#[unstable(feature = "std_misc",
           reason = "precise API still being fleshed out")]
pub struct OccupiedEntry<'a, K: 'a, V: 'a> {
    elem: FullBucket<K, V, &'a mut RawTable<K, V>>,
}

/// A view into a single empty location in a HashMap.
#[unstable(feature = "std_misc",
           reason = "precise API still being fleshed out")]
pub struct VacantEntry<'a, K: 'a, V: 'a> {
    hash: SafeHash,
    key: K,
    elem: VacantEntryState<K, V, &'a mut RawTable<K, V>>,
}

/// A view into a single location in a map, which may be vacant or occupied.
#[unstable(feature = "std_misc",
           reason = "precise API still being fleshed out")]
pub enum Entry<'a, K: 'a, V: 'a> {
    /// An occupied Entry.
    Occupied(OccupiedEntry<'a, K, V>),
    /// A vacant Entry.
    Vacant(VacantEntry<'a, K, V>),
}

/// Possible states of a VacantEntry.
enum VacantEntryState<K, V, M> {
    /// The index is occupied, but the key to insert has precedence,
    /// and will kick the current one out on insertion.
    NeqElem(FullBucket<K, V, M>, usize),
    /// The index is genuinely vacant.
    NoElem(EmptyBucket<K, V, M>),
}

#[stable(feature = "rust1", since = "1.0.0")]
impl<'a, K, V, S> IntoIterator for &'a HashMap<K, V, S>
    where K: Eq + Hash, S: HashState
{
    type Item = (&'a K, &'a V);
    type IntoIter = Iter<'a, K, V>;

    fn into_iter(self) -> Iter<'a, K, V> {
        self.iter()
    }
}

#[stable(feature = "rust1", since = "1.0.0")]
impl<'a, K, V, S> IntoIterator for &'a mut HashMap<K, V, S>
    where K: Eq + Hash, S: HashState
{
    type Item = (&'a K, &'a mut V);
    type IntoIter = IterMut<'a, K, V>;

    fn into_iter(mut self) -> IterMut<'a, K, V> {
        self.iter_mut()
    }
}

#[stable(feature = "rust1", since = "1.0.0")]
impl<K, V, S> IntoIterator for HashMap<K, V, S>
    where K: Eq + Hash, S: HashState
{
    type Item = (K, V);
    type IntoIter = IntoIter<K, V>;

    fn into_iter(self) -> IntoIter<K, V> {
        self.into_iter()
    }
}

#[stable(feature = "rust1", since = "1.0.0")]
impl<'a, K, V> Iterator for Iter<'a, K, V> {
    type Item = (&'a K, &'a V);

    #[inline] fn next(&mut self) -> Option<(&'a K, &'a V)> { self.inner.next() }
    #[inline] fn size_hint(&self) -> (usize, Option<usize>) { self.inner.size_hint() }
}
#[stable(feature = "rust1", since = "1.0.0")]
impl<'a, K, V> ExactSizeIterator for Iter<'a, K, V> {
    #[inline] fn len(&self) -> usize { self.inner.len() }
}

#[stable(feature = "rust1", since = "1.0.0")]
impl<'a, K, V> Iterator for IterMut<'a, K, V> {
    type Item = (&'a K, &'a mut V);

    #[inline] fn next(&mut self) -> Option<(&'a K, &'a mut V)> { self.inner.next() }
    #[inline] fn size_hint(&self) -> (usize, Option<usize>) { self.inner.size_hint() }
}
#[stable(feature = "rust1", since = "1.0.0")]
impl<'a, K, V> ExactSizeIterator for IterMut<'a, K, V> {
    #[inline] fn len(&self) -> usize { self.inner.len() }
}

#[stable(feature = "rust1", since = "1.0.0")]
impl<K, V> Iterator for IntoIter<K, V> {
    type Item = (K, V);

    #[inline] fn next(&mut self) -> Option<(K, V)> { self.inner.next() }
    #[inline] fn size_hint(&self) -> (usize, Option<usize>) { self.inner.size_hint() }
}
#[stable(feature = "rust1", since = "1.0.0")]
impl<K, V> ExactSizeIterator for IntoIter<K, V> {
    #[inline] fn len(&self) -> usize { self.inner.len() }
}

#[stable(feature = "rust1", since = "1.0.0")]
impl<'a, K, V> Iterator for Keys<'a, K, V> {
    type Item = &'a K;

    #[inline] fn next(&mut self) -> Option<(&'a K)> { self.inner.next() }
    #[inline] fn size_hint(&self) -> (usize, Option<usize>) { self.inner.size_hint() }
}
#[stable(feature = "rust1", since = "1.0.0")]
impl<'a, K, V> ExactSizeIterator for Keys<'a, K, V> {
    #[inline] fn len(&self) -> usize { self.inner.len() }
}

#[stable(feature = "rust1", since = "1.0.0")]
impl<'a, K, V> Iterator for Values<'a, K, V> {
    type Item = &'a V;

    #[inline] fn next(&mut self) -> Option<(&'a V)> { self.inner.next() }
    #[inline] fn size_hint(&self) -> (usize, Option<usize>) { self.inner.size_hint() }
}
#[stable(feature = "rust1", since = "1.0.0")]
impl<'a, K, V> ExactSizeIterator for Values<'a, K, V> {
    #[inline] fn len(&self) -> usize { self.inner.len() }
}

#[stable(feature = "rust1", since = "1.0.0")]
impl<'a, K, V> Iterator for Drain<'a, K, V> {
    type Item = (K, V);

    #[inline] fn next(&mut self) -> Option<(K, V)> { self.inner.next() }
    #[inline] fn size_hint(&self) -> (usize, Option<usize>) { self.inner.size_hint() }
}
#[stable(feature = "rust1", since = "1.0.0")]
impl<'a, K, V> ExactSizeIterator for Drain<'a, K, V> {
    #[inline] fn len(&self) -> usize { self.inner.len() }
}

#[unstable(feature = "std_misc",
           reason = "matches collection reform v2 specification, waiting for dust to settle")]
impl<'a, K, V> Entry<'a, K, V> {
    /// Returns a mutable reference to the entry if occupied, or the VacantEntry if vacant.
    pub fn get(self) -> Result<&'a mut V, VacantEntry<'a, K, V>> {
        match self {
            Occupied(entry) => Ok(entry.into_mut()),
            Vacant(entry) => Err(entry),
        }
    }
}

impl<'a, K, V> OccupiedEntry<'a, K, V> {
    /// Gets a reference to the value in the entry.
    #[stable(feature = "rust1", since = "1.0.0")]
    pub fn get(&self) -> &V {
        self.elem.read().1
    }

    /// Gets a mutable reference to the value in the entry.
    #[stable(feature = "rust1", since = "1.0.0")]
    pub fn get_mut(&mut self) -> &mut V {
        self.elem.read_mut().1
    }

    /// Converts the OccupiedEntry into a mutable reference to the value in the entry
    /// with a lifetime bound to the map itself
    #[stable(feature = "rust1", since = "1.0.0")]
    pub fn into_mut(self) -> &'a mut V {
        self.elem.into_mut_refs().1
    }

    /// Sets the value of the entry, and returns the entry's old value
    #[stable(feature = "rust1", since = "1.0.0")]
    pub fn insert(&mut self, mut value: V) -> V {
        let old_value = self.get_mut();
        mem::swap(&mut value, old_value);
        value
    }

    /// Takes the value out of the entry, and returns it
    #[stable(feature = "rust1", since = "1.0.0")]
    pub fn remove(self) -> V {
        pop_internal(self.elem).1
    }
}

impl<'a, K: 'a, V: 'a> VacantEntry<'a, K, V> {
    /// Sets the value of the entry with the VacantEntry's key,
    /// and returns a mutable reference to it
    #[stable(feature = "rust1", since = "1.0.0")]
    pub fn insert(self, value: V) -> &'a mut V {
        match self.elem {
            NeqElem(bucket, ib) => {
                robin_hood(bucket, ib, self.hash, self.key, value)
            }
            NoElem(bucket) => {
                bucket.put(self.hash, self.key, value).into_mut_refs().1
            }
        }
    }
}

#[stable(feature = "rust1", since = "1.0.0")]
impl<K, V, S> FromIterator<(K, V)> for HashMap<K, V, S>
    where K: Eq + Hash, S: HashState + Default
{
    fn from_iter<T: IntoIterator<Item=(K, V)>>(iterable: T) -> HashMap<K, V, S> {
        let iter = iterable.into_iter();
        let lower = iter.size_hint().0;
        let mut map = HashMap::with_capacity_and_hash_state(lower,
                                                            Default::default());
        map.extend(iter);
        map
    }
}

#[stable(feature = "rust1", since = "1.0.0")]
impl<K, V, S> Extend<(K, V)> for HashMap<K, V, S>
    where K: Eq + Hash, S: HashState
{
    fn extend<T: IntoIterator<Item=(K, V)>>(&mut self, iter: T) {
        for (k, v) in iter {
            self.insert(k, v);
        }
    }
}


/// `RandomState` is the default state for `HashMap` types.
///
/// A particular instance `RandomState` will create the same instances of
/// `Hasher`, but the hashers created by two different `RandomState`
/// instances are unlikely to produce the same result for the same values.
#[derive(Clone)]
#[unstable(feature = "std_misc",
           reason = "hashing an hash maps may be altered")]
pub struct RandomState {
    k0: u64,
    k1: u64,
}

#[unstable(feature = "std_misc",
           reason = "hashing an hash maps may be altered")]
impl RandomState {
    /// Construct a new `RandomState` that is initialized with random keys.
    #[inline]
    #[allow(deprecated)]
    pub fn new() -> RandomState {
        let mut r = rand::thread_rng();
        RandomState { k0: r.gen(), k1: r.gen() }
    }
}

#[unstable(feature = "std_misc",
           reason = "hashing an hash maps may be altered")]
impl HashState for RandomState {
    type Hasher = SipHasher;
    fn hasher(&self) -> SipHasher {
        SipHasher::new_with_keys(self.k0, self.k1)
    }
}

#[unstable(feature = "std_misc",
           reason = "hashing an hash maps may be altered")]
impl Default for RandomState {
    #[inline]
    fn default() -> RandomState {
        RandomState::new()
    }
}

#[cfg(test)]
mod test_map {
    use prelude::v1::*;

    use super::HashMap;
    use super::Entry::{Occupied, Vacant};
    use iter::{range_inclusive, range_step_inclusive, repeat};
    use cell::RefCell;
    use rand::{weak_rng, Rng};

    #[test]
    fn test_create_capacity_zero() {
        let mut m = HashMap::with_capacity(0);

        assert!(m.insert(1, 1).is_none());

        assert!(m.contains_key(&1));
        assert!(!m.contains_key(&0));
    }

    #[test]
    fn test_insert() {
        let mut m = HashMap::new();
        assert_eq!(m.len(), 0);
        assert!(m.insert(1, 2).is_none());
        assert_eq!(m.len(), 1);
        assert!(m.insert(2, 4).is_none());
        assert_eq!(m.len(), 2);
        assert_eq!(*m.get(&1).unwrap(), 2);
        assert_eq!(*m.get(&2).unwrap(), 4);
    }

    thread_local! { static DROP_VECTOR: RefCell<Vec<int>> = RefCell::new(Vec::new()) }

    #[derive(Hash, PartialEq, Eq)]
    struct Dropable {
        k: usize
    }

    impl Dropable {
        fn new(k: usize) -> Dropable {
            DROP_VECTOR.with(|slot| {
                slot.borrow_mut()[k] += 1;
            });

            Dropable { k: k }
        }
    }

    impl Drop for Dropable {
        fn drop(&mut self) {
            DROP_VECTOR.with(|slot| {
                slot.borrow_mut()[self.k] -= 1;
            });
        }
    }

    impl Clone for Dropable {
        fn clone(&self) -> Dropable {
            Dropable::new(self.k)
        }
    }

    #[test]
    fn test_drops() {
        DROP_VECTOR.with(|slot| {
            *slot.borrow_mut() = repeat(0).take(200).collect();
        });

        {
            let mut m = HashMap::new();

            DROP_VECTOR.with(|v| {
                for i in 0..200 {
                    assert_eq!(v.borrow()[i], 0);
                }
            });

            for i in 0..100 {
                let d1 = Dropable::new(i);
                let d2 = Dropable::new(i+100);
                m.insert(d1, d2);
            }

            DROP_VECTOR.with(|v| {
                for i in 0..200 {
                    assert_eq!(v.borrow()[i], 1);
                }
            });

            for i in 0..50 {
                let k = Dropable::new(i);
                let v = m.remove(&k);

                assert!(v.is_some());

                DROP_VECTOR.with(|v| {
                    assert_eq!(v.borrow()[i], 1);
                    assert_eq!(v.borrow()[i+100], 1);
                });
            }

            DROP_VECTOR.with(|v| {
                for i in 0..50 {
                    assert_eq!(v.borrow()[i], 0);
                    assert_eq!(v.borrow()[i+100], 0);
                }

                for i in 50..100 {
                    assert_eq!(v.borrow()[i], 1);
                    assert_eq!(v.borrow()[i+100], 1);
                }
            });
        }

        DROP_VECTOR.with(|v| {
            for i in 0..200 {
                assert_eq!(v.borrow()[i], 0);
            }
        });
    }

    #[test]
    fn test_move_iter_drops() {
        DROP_VECTOR.with(|v| {
            *v.borrow_mut() = repeat(0).take(200).collect();
        });

        let hm = {
            let mut hm = HashMap::new();

            DROP_VECTOR.with(|v| {
                for i in 0..200 {
                    assert_eq!(v.borrow()[i], 0);
                }
            });

            for i in 0..100 {
                let d1 = Dropable::new(i);
                let d2 = Dropable::new(i+100);
                hm.insert(d1, d2);
            }

            DROP_VECTOR.with(|v| {
                for i in 0..200 {
                    assert_eq!(v.borrow()[i], 1);
                }
            });

            hm
        };

        // By the way, ensure that cloning doesn't screw up the dropping.
        drop(hm.clone());

        {
            let mut half = hm.into_iter().take(50);

            DROP_VECTOR.with(|v| {
                for i in 0..200 {
                    assert_eq!(v.borrow()[i], 1);
                }
            });

            for _ in half.by_ref() {}

            DROP_VECTOR.with(|v| {
                let nk = (0..100).filter(|&i| {
                    v.borrow()[i] == 1
                }).count();

                let nv = (0..100).filter(|&i| {
                    v.borrow()[i+100] == 1
                }).count();

                assert_eq!(nk, 50);
                assert_eq!(nv, 50);
            });
        };

        DROP_VECTOR.with(|v| {
            for i in 0..200 {
                assert_eq!(v.borrow()[i], 0);
            }
        });
    }

    #[test]
    fn test_empty_pop() {
        let mut m: HashMap<int, bool> = HashMap::new();
        assert_eq!(m.remove(&0), None);
    }

    #[test]
    fn test_lots_of_insertions() {
        let mut m = HashMap::new();

        // Try this a few times to make sure we never screw up the hashmap's
        // internal state.
        for _ in 0..10 {
            assert!(m.is_empty());

            for i in range_inclusive(1, 1000) {
                assert!(m.insert(i, i).is_none());

                for j in range_inclusive(1, i) {
                    let r = m.get(&j);
                    assert_eq!(r, Some(&j));
                }

                for j in range_inclusive(i+1, 1000) {
                    let r = m.get(&j);
                    assert_eq!(r, None);
                }
            }

            for i in range_inclusive(1001, 2000) {
                assert!(!m.contains_key(&i));
            }

            // remove forwards
            for i in range_inclusive(1, 1000) {
                assert!(m.remove(&i).is_some());

                for j in range_inclusive(1, i) {
                    assert!(!m.contains_key(&j));
                }

                for j in range_inclusive(i+1, 1000) {
                    assert!(m.contains_key(&j));
                }
            }

            for i in range_inclusive(1, 1000) {
                assert!(!m.contains_key(&i));
            }

            for i in range_inclusive(1, 1000) {
                assert!(m.insert(i, i).is_none());
            }

            // remove backwards
            for i in range_step_inclusive(1000, 1, -1) {
                assert!(m.remove(&i).is_some());

                for j in range_inclusive(i, 1000) {
                    assert!(!m.contains_key(&j));
                }

                for j in range_inclusive(1, i-1) {
                    assert!(m.contains_key(&j));
                }
            }
        }
    }

    #[test]
    fn test_find_mut() {
        let mut m = HashMap::new();
        assert!(m.insert(1, 12).is_none());
        assert!(m.insert(2, 8).is_none());
        assert!(m.insert(5, 14).is_none());
        let new = 100;
        match m.get_mut(&5) {
            None => panic!(), Some(x) => *x = new
        }
        assert_eq!(m.get(&5), Some(&new));
    }

    #[test]
    fn test_insert_overwrite() {
        let mut m = HashMap::new();
        assert!(m.insert(1, 2).is_none());
        assert_eq!(*m.get(&1).unwrap(), 2);
        assert!(!m.insert(1, 3).is_none());
        assert_eq!(*m.get(&1).unwrap(), 3);
    }

    #[test]
    fn test_insert_conflicts() {
        let mut m = HashMap::with_capacity(4);
        assert!(m.insert(1, 2).is_none());
        assert!(m.insert(5, 3).is_none());
        assert!(m.insert(9, 4).is_none());
        assert_eq!(*m.get(&9).unwrap(), 4);
        assert_eq!(*m.get(&5).unwrap(), 3);
        assert_eq!(*m.get(&1).unwrap(), 2);
    }

    #[test]
    fn test_conflict_remove() {
        let mut m = HashMap::with_capacity(4);
        assert!(m.insert(1, 2).is_none());
        assert_eq!(*m.get(&1).unwrap(), 2);
        assert!(m.insert(5, 3).is_none());
        assert_eq!(*m.get(&1).unwrap(), 2);
        assert_eq!(*m.get(&5).unwrap(), 3);
        assert!(m.insert(9, 4).is_none());
        assert_eq!(*m.get(&1).unwrap(), 2);
        assert_eq!(*m.get(&5).unwrap(), 3);
        assert_eq!(*m.get(&9).unwrap(), 4);
        assert!(m.remove(&1).is_some());
        assert_eq!(*m.get(&9).unwrap(), 4);
        assert_eq!(*m.get(&5).unwrap(), 3);
    }

    #[test]
    fn test_is_empty() {
        let mut m = HashMap::with_capacity(4);
        assert!(m.insert(1, 2).is_none());
        assert!(!m.is_empty());
        assert!(m.remove(&1).is_some());
        assert!(m.is_empty());
    }

    #[test]
    fn test_pop() {
        let mut m = HashMap::new();
        m.insert(1, 2);
        assert_eq!(m.remove(&1), Some(2));
        assert_eq!(m.remove(&1), None);
    }

    #[test]
    fn test_iterate() {
        let mut m = HashMap::with_capacity(4);
        for i in 0..32 {
            assert!(m.insert(i, i*2).is_none());
        }
        assert_eq!(m.len(), 32);

        let mut observed: u32 = 0;

        for (k, v) in &m {
            assert_eq!(*v, *k * 2);
            observed |= 1 << *k;
        }
        assert_eq!(observed, 0xFFFF_FFFF);
    }

    #[test]
    fn test_keys() {
        let vec = vec![(1, 'a'), (2, 'b'), (3, 'c')];
        let map: HashMap<_, _> = vec.into_iter().collect();
        let keys: Vec<_> = map.keys().cloned().collect();
        assert_eq!(keys.len(), 3);
        assert!(keys.contains(&1));
        assert!(keys.contains(&2));
        assert!(keys.contains(&3));
    }

    #[test]
    fn test_values() {
        let vec = vec![(1, 'a'), (2, 'b'), (3, 'c')];
        let map: HashMap<_, _> = vec.into_iter().collect();
        let values: Vec<_> = map.values().cloned().collect();
        assert_eq!(values.len(), 3);
        assert!(values.contains(&'a'));
        assert!(values.contains(&'b'));
        assert!(values.contains(&'c'));
    }

    #[test]
    fn test_find() {
        let mut m = HashMap::new();
        assert!(m.get(&1).is_none());
        m.insert(1, 2);
        match m.get(&1) {
            None => panic!(),
            Some(v) => assert_eq!(*v, 2)
        }
    }

    #[test]
    fn test_eq() {
        let mut m1 = HashMap::new();
        m1.insert(1, 2);
        m1.insert(2, 3);
        m1.insert(3, 4);

        let mut m2 = HashMap::new();
        m2.insert(1, 2);
        m2.insert(2, 3);

        assert!(m1 != m2);

        m2.insert(3, 4);

        assert_eq!(m1, m2);
    }

    #[test]
    fn test_show() {
        let mut map = HashMap::new();
        let empty: HashMap<i32, i32> = HashMap::new();

        map.insert(1, 2);
        map.insert(3, 4);

        let map_str = format!("{:?}", map);

        assert!(map_str == "HashMap {1: 2, 3: 4}" ||
                map_str == "HashMap {3: 4, 1: 2}");
        assert_eq!(format!("{:?}", empty), "HashMap {}");
    }

    #[test]
    fn test_expand() {
        let mut m = HashMap::new();

        assert_eq!(m.len(), 0);
        assert!(m.is_empty());

        let mut i = 0;
        let old_cap = m.table.capacity();
        while old_cap == m.table.capacity() {
            m.insert(i, i);
            i += 1;
        }

        assert_eq!(m.len(), i);
        assert!(!m.is_empty());
    }

    #[test]
    fn test_behavior_resize_policy() {
        let mut m = HashMap::new();

        assert_eq!(m.len(), 0);
        assert_eq!(m.table.capacity(), 0);
        assert!(m.is_empty());

        m.insert(0, 0);
        m.remove(&0);
        assert!(m.is_empty());
        let initial_cap = m.table.capacity();
        m.reserve(initial_cap);
        let cap = m.table.capacity();

        assert_eq!(cap, initial_cap * 2);

        let mut i = 0;
        for _ in 0..cap * 3 / 4 {
            m.insert(i, i);
            i += 1;
        }
        // three quarters full

        assert_eq!(m.len(), i);
        assert_eq!(m.table.capacity(), cap);

        for _ in 0..cap / 4 {
            m.insert(i, i);
            i += 1;
        }
        // half full

        let new_cap = m.table.capacity();
        assert_eq!(new_cap, cap * 2);

        for _ in 0..cap / 2 - 1 {
            i -= 1;
            m.remove(&i);
            assert_eq!(m.table.capacity(), new_cap);
        }
        // A little more than one quarter full.
        m.shrink_to_fit();
        assert_eq!(m.table.capacity(), cap);
        // again, a little more than half full
        for _ in 0..cap / 2 - 1 {
            i -= 1;
            m.remove(&i);
        }
        m.shrink_to_fit();

        assert_eq!(m.len(), i);
        assert!(!m.is_empty());
        assert_eq!(m.table.capacity(), initial_cap);
    }

    #[test]
    fn test_reserve_shrink_to_fit() {
        let mut m = HashMap::new();
        m.insert(0, 0);
        m.remove(&0);
        assert!(m.capacity() >= m.len());
        for i in 0..128 {
            m.insert(i, i);
        }
        m.reserve(256);

        let usable_cap = m.capacity();
        for i in 128..(128 + 256) {
            m.insert(i, i);
            assert_eq!(m.capacity(), usable_cap);
        }

        for i in 100..(128 + 256) {
            assert_eq!(m.remove(&i), Some(i));
        }
        m.shrink_to_fit();

        assert_eq!(m.len(), 100);
        assert!(!m.is_empty());
        assert!(m.capacity() >= m.len());

        for i in 0..100 {
            assert_eq!(m.remove(&i), Some(i));
        }
        m.shrink_to_fit();
        m.insert(0, 0);

        assert_eq!(m.len(), 1);
        assert!(m.capacity() >= m.len());
        assert_eq!(m.remove(&0), Some(0));
    }

    #[test]
    fn test_from_iter() {
        let xs = [(1, 1), (2, 2), (3, 3), (4, 4), (5, 5), (6, 6)];

        let map: HashMap<_, _> = xs.iter().cloned().collect();

        for &(k, v) in &xs {
            assert_eq!(map.get(&k), Some(&v));
        }
    }

    #[test]
    fn test_size_hint() {
        let xs = [(1, 1), (2, 2), (3, 3), (4, 4), (5, 5), (6, 6)];

        let map: HashMap<_, _>  = xs.iter().cloned().collect();

        let mut iter = map.iter();

        for _ in iter.by_ref().take(3) {}

        assert_eq!(iter.size_hint(), (3, Some(3)));
    }

    #[test]
    fn test_iter_len() {
        let xs = [(1, 1), (2, 2), (3, 3), (4, 4), (5, 5), (6, 6)];

        let map: HashMap<_, _>  = xs.iter().cloned().collect();

        let mut iter = map.iter();

        for _ in iter.by_ref().take(3) {}

        assert_eq!(iter.len(), 3);
    }

    #[test]
    fn test_mut_size_hint() {
        let xs = [(1, 1), (2, 2), (3, 3), (4, 4), (5, 5), (6, 6)];

        let mut map: HashMap<_, _>  = xs.iter().cloned().collect();

        let mut iter = map.iter_mut();

        for _ in iter.by_ref().take(3) {}

        assert_eq!(iter.size_hint(), (3, Some(3)));
    }

    #[test]
    fn test_iter_mut_len() {
        let xs = [(1, 1), (2, 2), (3, 3), (4, 4), (5, 5), (6, 6)];

        let mut map: HashMap<_, _>  = xs.iter().cloned().collect();

        let mut iter = map.iter_mut();

        for _ in iter.by_ref().take(3) {}

        assert_eq!(iter.len(), 3);
    }

    #[test]
    fn test_index() {
        let mut map = HashMap::new();

        map.insert(1, 2);
        map.insert(2, 1);
        map.insert(3, 4);

        assert_eq!(map[2], 1);
    }

    #[test]
    #[should_fail]
    fn test_index_nonexistent() {
        let mut map = HashMap::new();

        map.insert(1, 2);
        map.insert(2, 1);
        map.insert(3, 4);

        map[4];
    }

    #[test]
    fn test_entry(){
        let xs = [(1, 10), (2, 20), (3, 30), (4, 40), (5, 50), (6, 60)];

        let mut map: HashMap<_, _> = xs.iter().cloned().collect();

        // Existing key (insert)
        match map.entry(1) {
            Vacant(_) => unreachable!(),
            Occupied(mut view) => {
                assert_eq!(view.get(), &10);
                assert_eq!(view.insert(100), 10);
            }
        }
        assert_eq!(map.get(&1).unwrap(), &100);
        assert_eq!(map.len(), 6);


        // Existing key (update)
        match map.entry(2) {
            Vacant(_) => unreachable!(),
            Occupied(mut view) => {
                let v = view.get_mut();
                let new_v = (*v) * 10;
                *v = new_v;
            }
        }
        assert_eq!(map.get(&2).unwrap(), &200);
        assert_eq!(map.len(), 6);

        // Existing key (take)
        match map.entry(3) {
            Vacant(_) => unreachable!(),
            Occupied(view) => {
                assert_eq!(view.remove(), 30);
            }
        }
        assert_eq!(map.get(&3), None);
        assert_eq!(map.len(), 5);


        // Inexistent key (insert)
        match map.entry(10) {
            Occupied(_) => unreachable!(),
            Vacant(view) => {
                assert_eq!(*view.insert(1000), 1000);
            }
        }
        assert_eq!(map.get(&10).unwrap(), &1000);
        assert_eq!(map.len(), 6);
    }

    #[test]
    fn test_entry_take_doesnt_corrupt() {
        // Test for #19292
        fn check(m: &HashMap<isize, ()>) {
            for k in m.keys() {
                assert!(m.contains_key(k),
                        "{} is in keys() but not in the map?", k);
            }
        }

        let mut m = HashMap::new();
        let mut rng = weak_rng();

        // Populate the map with some items.
        for _ in 0..50 {
            let x = rng.gen_range(-10, 10);
            m.insert(x, ());
        }

        for i in 0..1000 {
            let x = rng.gen_range(-10, 10);
            match m.entry(x) {
                Vacant(_) => {},
                Occupied(e) => {
                    println!("{}: remove {}", i, x);
                    e.remove();
                },
            }

            check(&m);
        }
    }
}<|MERGE_RESOLUTION|>--- conflicted
+++ resolved
@@ -451,11 +451,7 @@
     /// If you already have the hash for the key lying around, use
     /// search_hashed.
     fn search<'a, Q: ?Sized>(&'a self, q: &Q) -> Option<FullBucketImm<'a, K, V>>
-<<<<<<< HEAD
-        where Q: BorrowFrom<K> + Eq + Hash
-=======
-        where K: Borrow<Q>, Q: Eq + Hash<H>
->>>>>>> a99e6986
+        where K: Borrow<Q>, Q: Eq + Hash
     {
         let hash = self.make_hash(q);
         search_hashed(&self.table, hash, |k| q.eq(k.borrow()))
@@ -463,11 +459,7 @@
     }
 
     fn search_mut<'a, Q: ?Sized>(&'a mut self, q: &Q) -> Option<FullBucketMut<'a, K, V>>
-<<<<<<< HEAD
-        where Q: BorrowFrom<K> + Eq + Hash
-=======
-        where K: Borrow<Q>, Q: Eq + Hash<H>
->>>>>>> a99e6986
+        where K: Borrow<Q>, Q: Eq + Hash
     {
         let hash = self.make_hash(q);
         search_hashed(&mut self.table, hash, |k| q.eq(k.borrow()))
@@ -1041,11 +1033,7 @@
     /// ```
     #[stable(feature = "rust1", since = "1.0.0")]
     pub fn get<Q: ?Sized>(&self, k: &Q) -> Option<&V>
-<<<<<<< HEAD
-        where Q: Hash + Eq + BorrowFrom<K>
-=======
-        where K: Borrow<Q>, Q: Hash<H> + Eq
->>>>>>> a99e6986
+        where K: Borrow<Q>, Q: Hash + Eq
     {
         self.search(k).map(|bucket| bucket.into_refs().1)
     }
@@ -1068,11 +1056,7 @@
     /// ```
     #[stable(feature = "rust1", since = "1.0.0")]
     pub fn contains_key<Q: ?Sized>(&self, k: &Q) -> bool
-<<<<<<< HEAD
-        where Q: Hash + Eq + BorrowFrom<K>
-=======
-        where K: Borrow<Q>, Q: Hash<H> + Eq
->>>>>>> a99e6986
+        where K: Borrow<Q>, Q: Hash + Eq
     {
         self.search(k).is_some()
     }
@@ -1098,11 +1082,7 @@
     /// ```
     #[stable(feature = "rust1", since = "1.0.0")]
     pub fn get_mut<Q: ?Sized>(&mut self, k: &Q) -> Option<&mut V>
-<<<<<<< HEAD
-        where Q: Hash + Eq + BorrowFrom<K>
-=======
-        where K: Borrow<Q>, Q: Hash<H> + Eq
->>>>>>> a99e6986
+        where K: Borrow<Q>, Q: Hash + Eq
     {
         self.search_mut(k).map(|bucket| bucket.into_mut_refs().1)
     }
@@ -1154,11 +1134,7 @@
     /// ```
     #[stable(feature = "rust1", since = "1.0.0")]
     pub fn remove<Q: ?Sized>(&mut self, k: &Q) -> Option<V>
-<<<<<<< HEAD
-        where Q: Hash + Eq + BorrowFrom<K>
-=======
-        where K: Borrow<Q>, Q: Hash<H> + Eq
->>>>>>> a99e6986
+        where K: Borrow<Q>, Q: Hash + Eq
     {
         if self.table.size() == 0 {
             return None
@@ -1259,18 +1235,10 @@
 }
 
 #[stable(feature = "rust1", since = "1.0.0")]
-<<<<<<< HEAD
 impl<K, Q: ?Sized, V, S> Index<Q> for HashMap<K, V, S>
-    where K: Eq + Hash,
-          Q: Eq + Hash + BorrowFrom<K>,
+    where K: Eq + Hash + Borrow<Q>,
+          Q: Eq + Hash,
           S: HashState,
-=======
-impl<K, Q: ?Sized, V, S, H> Index<Q> for HashMap<K, V, S>
-    where K: Eq + Hash<H> + Borrow<Q>,
-          Q: Eq + Hash<H>,
-          S: HashState<Hasher=H>,
-          H: hash::Hasher<Output=u64>
->>>>>>> a99e6986
 {
     type Output = V;
 
@@ -1281,18 +1249,10 @@
 }
 
 #[stable(feature = "rust1", since = "1.0.0")]
-<<<<<<< HEAD
 impl<K, V, S, Q: ?Sized> IndexMut<Q> for HashMap<K, V, S>
-    where K: Eq + Hash,
-          Q: Eq + Hash + BorrowFrom<K>,
+    where K: Eq + Hash + Borrow<Q>,
+          Q: Eq + Hash,
           S: HashState,
-=======
-impl<K, V, S, H, Q: ?Sized> IndexMut<Q> for HashMap<K, V, S>
-    where K: Eq + Hash<H> + Borrow<Q>,
-          Q: Eq + Hash<H>,
-          S: HashState<Hasher=H>,
-          H: hash::Hasher<Output=u64>
->>>>>>> a99e6986
 {
     #[inline]
     fn index_mut<'a>(&'a mut self, index: &Q) -> &'a mut V {
