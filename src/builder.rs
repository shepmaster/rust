use std::borrow::Cow;
use std::cell::Cell;
use std::convert::TryFrom;
use std::ops::Deref;

use gccjit::{
    BinaryOp, Block, ComparisonOp, Context, Function, LValue, Location, RValue, ToRValue, Type,
    UnaryOp,
};
use rustc_abi as abi;
use rustc_abi::{Align, HasDataLayout, Size, TargetDataLayout, WrappingRange};
use rustc_apfloat::{Float, Round, Status, ieee};
use rustc_codegen_ssa::MemFlags;
use rustc_codegen_ssa::common::{
    AtomicRmwBinOp, IntPredicate, RealPredicate, SynchronizationScope, TypeKind,
};
use rustc_codegen_ssa::mir::operand::{OperandRef, OperandValue};
use rustc_codegen_ssa::mir::place::PlaceRef;
use rustc_codegen_ssa::traits::{
    BackendTypes, BaseTypeCodegenMethods, BuilderMethods, ConstCodegenMethods,
    LayoutTypeCodegenMethods, OverflowOp, StaticBuilderMethods,
};
use rustc_data_structures::fx::FxHashSet;
use rustc_middle::bug;
use rustc_middle::middle::codegen_fn_attrs::CodegenFnAttrs;
use rustc_middle::ty::layout::{
    FnAbiError, FnAbiOfHelpers, FnAbiRequest, HasTyCtxt, HasTypingEnv, LayoutError, LayoutOfHelpers,
};
use rustc_middle::ty::{self, AtomicOrdering, Instance, Ty, TyCtxt};
use rustc_span::Span;
use rustc_span::def_id::DefId;
use rustc_target::callconv::FnAbi;
use rustc_target::spec::{HasTargetSpec, HasX86AbiOpt, Target, X86Abi};

use crate::common::{SignType, TypeReflection, type_is_pointer};
use crate::context::CodegenCx;
use crate::intrinsic::llvm;
use crate::type_of::LayoutGccExt;

// TODO(antoyo)
type Funclet = ();

enum ExtremumOperation {
    Max,
    Min,
}

pub struct Builder<'a, 'gcc, 'tcx> {
    pub cx: &'a CodegenCx<'gcc, 'tcx>,
    pub block: Block<'gcc>,
    pub location: Option<Location<'gcc>>,
    value_counter: Cell<u64>,
}

impl<'a, 'gcc, 'tcx> Builder<'a, 'gcc, 'tcx> {
    fn with_cx(cx: &'a CodegenCx<'gcc, 'tcx>, block: Block<'gcc>) -> Self {
        Builder { cx, block, location: None, value_counter: Cell::new(0) }
    }

    fn next_value_counter(&self) -> u64 {
        self.value_counter.set(self.value_counter.get() + 1);
        self.value_counter.get()
    }

    fn atomic_extremum(
        &mut self,
        operation: ExtremumOperation,
        dst: RValue<'gcc>,
        src: RValue<'gcc>,
        order: AtomicOrdering,
    ) -> RValue<'gcc> {
        let size = get_maybe_pointer_size(src);

        let func = self.current_func();

        let load_ordering = match order {
            // TODO(antoyo): does this make sense?
            AtomicOrdering::AcqRel | AtomicOrdering::Release => AtomicOrdering::Acquire,
            _ => order,
        };
        let previous_value =
            self.atomic_load(dst.get_type(), dst, load_ordering, Size::from_bytes(size));
        let previous_var =
            func.new_local(self.location, previous_value.get_type(), "previous_value");
        let return_value = func.new_local(self.location, previous_value.get_type(), "return_value");
        self.llbb().add_assignment(self.location, previous_var, previous_value);
        self.llbb().add_assignment(self.location, return_value, previous_var.to_rvalue());

        let while_block = func.new_block("while");
        let after_block = func.new_block("after_while");
        self.llbb().end_with_jump(self.location, while_block);

        // NOTE: since jumps were added and compare_exchange doesn't expect this, the current block in the
        // state need to be updated.
        self.switch_to_block(while_block);

        let comparison_operator = match operation {
            ExtremumOperation::Max => ComparisonOp::LessThan,
            ExtremumOperation::Min => ComparisonOp::GreaterThan,
        };

        let cond1 = self.context.new_comparison(
            self.location,
            comparison_operator,
            previous_var.to_rvalue(),
            self.context.new_cast(self.location, src, previous_value.get_type()),
        );
        let compare_exchange =
            self.compare_exchange(dst, previous_var, src, order, load_ordering, false);
        let cond2 = self.cx.context.new_unary_op(
            self.location,
            UnaryOp::LogicalNegate,
            compare_exchange.get_type(),
            compare_exchange,
        );
        let cond = self.cx.context.new_binary_op(
            self.location,
            BinaryOp::LogicalAnd,
            self.cx.bool_type,
            cond1,
            cond2,
        );

        while_block.end_with_conditional(self.location, cond, while_block, after_block);

        // NOTE: since jumps were added in a place rustc does not expect, the current block in the
        // state need to be updated.
        self.switch_to_block(after_block);

        return_value.to_rvalue()
    }

    fn compare_exchange(
        &self,
        dst: RValue<'gcc>,
        cmp: LValue<'gcc>,
        src: RValue<'gcc>,
        order: AtomicOrdering,
        failure_order: AtomicOrdering,
        weak: bool,
    ) -> RValue<'gcc> {
        let size = get_maybe_pointer_size(src);
        let compare_exchange =
            self.context.get_builtin_function(format!("__atomic_compare_exchange_{}", size));
        let order = self.context.new_rvalue_from_int(self.i32_type, order.to_gcc());
        let failure_order = self.context.new_rvalue_from_int(self.i32_type, failure_order.to_gcc());
        let weak = self.context.new_rvalue_from_int(self.bool_type, weak as i32);

        let void_ptr_type = self.context.new_type::<*mut ()>();
        let volatile_void_ptr_type = void_ptr_type.make_volatile();
        let dst = self.context.new_cast(self.location, dst, volatile_void_ptr_type);
        let expected =
            self.context.new_cast(self.location, cmp.get_address(self.location), void_ptr_type);

        // NOTE: not sure why, but we have the wrong type here.
        let int_type = compare_exchange.get_param(2).to_rvalue().get_type();
        let src = self.context.new_bitcast(self.location, src, int_type);
        self.context.new_call(
            self.location,
            compare_exchange,
            &[dst, expected, src, weak, order, failure_order],
        )
    }

    pub fn assign(&self, lvalue: LValue<'gcc>, value: RValue<'gcc>) {
        self.llbb().add_assignment(self.location, lvalue, value);
    }

    fn check_call<'b>(
        &mut self,
        _typ: &str,
        func: Function<'gcc>,
        args: &'b [RValue<'gcc>],
    ) -> Cow<'b, [RValue<'gcc>]> {
        let mut all_args_match = true;
        let mut param_types = vec![];
        let param_count = func.get_param_count();
        for (index, arg) in args.iter().enumerate().take(param_count) {
            let param = func.get_param(index as i32);
            let param = param.to_rvalue().get_type();
            if param != arg.get_type() {
                all_args_match = false;
            }
            param_types.push(param);
        }

        if all_args_match {
            return Cow::Borrowed(args);
        }

        let casted_args: Vec<_> = param_types
            .into_iter()
            .zip(args.iter())
            .map(|(expected_ty, &actual_val)| {
                let actual_ty = actual_val.get_type();
                if expected_ty != actual_ty {
                    self.bitcast(actual_val, expected_ty)
                } else {
                    actual_val
                }
            })
            .collect();

        debug_assert_eq!(casted_args.len(), args.len());

        Cow::Owned(casted_args)
    }

    fn check_ptr_call<'b>(
        &mut self,
        _typ: &str,
        func_ptr: RValue<'gcc>,
        args: &'b [RValue<'gcc>],
    ) -> Cow<'b, [RValue<'gcc>]> {
        let mut all_args_match = true;
        let mut param_types = vec![];
        let gcc_func = func_ptr.get_type().dyncast_function_ptr_type().expect("function ptr");
        for (index, arg) in args.iter().enumerate().take(gcc_func.get_param_count()) {
            let param = gcc_func.get_param_type(index);
            if param != arg.get_type() {
                all_args_match = false;
            }
            param_types.push(param);
        }

        let mut on_stack_param_indices = FxHashSet::default();
        if let Some(indices) = self.on_stack_params.borrow().get(&gcc_func) {
            on_stack_param_indices.clone_from(indices);
        }

        if all_args_match {
            return Cow::Borrowed(args);
        }

        let func_name = format!("{:?}", func_ptr);

        let mut casted_args: Vec<_> = param_types
            .into_iter()
            .zip(args.iter())
            .enumerate()
            .map(|(index, (expected_ty, &actual_val))| {
                if llvm::ignore_arg_cast(&func_name, index, args.len()) {
                    return actual_val;
                }

                let actual_ty = actual_val.get_type();
                if expected_ty != actual_ty {
                    if !actual_ty.is_vector()
                        && !expected_ty.is_vector()
                        && (actual_ty.is_integral() && expected_ty.is_integral())
                        || (actual_ty.get_pointee().is_some()
                            && expected_ty.get_pointee().is_some())
                    {
                        self.context.new_cast(self.location, actual_val, expected_ty)
                    } else if on_stack_param_indices.contains(&index) {
                        let ty = actual_val.get_type();
                        // It's possible that the value behind the pointer is actually not exactly
                        // the expected type, so to go around that, we add a cast before
                        // dereferencing the value.
                        if let Some(pointee_val) = ty.get_pointee()
                            && pointee_val != expected_ty
                        {
                            let new_val = self.context.new_cast(
                                self.location,
                                actual_val,
                                expected_ty.make_pointer(),
                            );
                            new_val.dereference(self.location).to_rvalue()
                        } else {
                            actual_val.dereference(self.location).to_rvalue()
                        }
                    } else {
                        // FIXME: this condition seems wrong: it will pass when both types are not
                        // a vector.
                        assert!(
                            (!expected_ty.is_vector() || actual_ty.is_vector())
                                && (expected_ty.is_vector() || !actual_ty.is_vector()),
                            "{:?} (is vector: {}) -> {:?} (is vector: {}), Function: {:?}[{}]",
                            actual_ty,
                            actual_ty.is_vector(),
                            expected_ty,
                            expected_ty.is_vector(),
                            func_ptr,
                            index
                        );
                        // TODO(antoyo): perhaps use __builtin_convertvector for vector casting.
                        // TODO: remove bitcast now that vector types can be compared?
                        // ==> We use bitcast to avoid having to do many manual casts from e.g. __m256i to __v32qi (in
                        // the case of _mm256_aesenc_epi128).
                        self.bitcast(actual_val, expected_ty)
                    }
                } else {
                    actual_val
                }
            })
            .collect();

        // NOTE: to take into account variadic functions.
        for arg in args.iter().skip(casted_args.len()) {
            casted_args.push(*arg);
        }

        Cow::Owned(casted_args)
    }

    fn check_store(&mut self, val: RValue<'gcc>, ptr: RValue<'gcc>) -> RValue<'gcc> {
        let stored_ty = self.cx.val_ty(val);
        let stored_ptr_ty = self.cx.type_ptr_to(stored_ty);
        self.bitcast(ptr, stored_ptr_ty)
    }

    pub fn current_func(&self) -> Function<'gcc> {
        self.block.get_function()
    }

    fn function_call(
        &mut self,
        func: RValue<'gcc>,
        args: &[RValue<'gcc>],
        _funclet: Option<&Funclet>,
    ) -> RValue<'gcc> {
        // TODO(antoyo): remove when the API supports a different type for functions.
        let func: Function<'gcc> = self.cx.rvalue_as_function(func);
        let args = self.check_call("call", func, args);

        // gccjit requires to use the result of functions, even when it's not used.
        // That's why we assign the result to a local or call add_eval().
        let return_type = func.get_return_type();
        let void_type = self.context.new_type::<()>();
        let current_func = self.block.get_function();
        if return_type != void_type {
            let result = current_func.new_local(
                self.location,
                return_type,
                format!("returnValue{}", self.next_value_counter()),
            );
            self.block.add_assignment(
                self.location,
                result,
                self.cx.context.new_call(self.location, func, &args),
            );
            result.to_rvalue()
        } else {
            self.block
                .add_eval(self.location, self.cx.context.new_call(self.location, func, &args));
            // Return dummy value when not having return value.
            self.context.new_rvalue_zero(self.isize_type)
        }
    }

    fn function_ptr_call(
        &mut self,
        typ: Type<'gcc>,
        mut func_ptr: RValue<'gcc>,
        args: &[RValue<'gcc>],
        _funclet: Option<&Funclet>,
    ) -> RValue<'gcc> {
        let gcc_func = match func_ptr.get_type().dyncast_function_ptr_type() {
            Some(func) => func,
            None => {
                // NOTE: due to opaque pointers now being used, we need to cast here.
                let new_func_type = typ.dyncast_function_ptr_type().expect("function ptr");
                func_ptr = self.context.new_cast(self.location, func_ptr, typ);
                new_func_type
            }
        };
        let func_name = format!("{:?}", func_ptr);
        let previous_arg_count = args.len();
        let orig_args = args;
        let args = {
            func_ptr = llvm::adjust_function(self.context, &func_name, func_ptr, args);
            llvm::adjust_intrinsic_arguments(self, gcc_func, args.into(), &func_name)
        };
        let args_adjusted = args.len() != previous_arg_count;
        let args = self.check_ptr_call("call", func_ptr, &args);

        // gccjit requires to use the result of functions, even when it's not used.
        // That's why we assign the result to a local or call add_eval().
        let return_type = gcc_func.get_return_type();
        let void_type = self.context.new_type::<()>();
        let current_func = self.block.get_function();

        if return_type != void_type {
            let return_value = self.cx.context.new_call_through_ptr(self.location, func_ptr, &args);
            let return_value = llvm::adjust_intrinsic_return_value(
                self,
                return_value,
                &func_name,
                &args,
                args_adjusted,
                orig_args,
            );
            let result = current_func.new_local(
                self.location,
                return_value.get_type(),
                format!("ptrReturnValue{}", self.next_value_counter()),
            );
            self.block.add_assignment(self.location, result, return_value);
            result.to_rvalue()
        } else {
            #[cfg(not(feature = "master"))]
            if gcc_func.get_param_count() == 0 {
                // FIXME(antoyo): As a temporary workaround for unsupported LLVM intrinsics.
                self.block.add_eval(
                    self.location,
                    self.cx.context.new_call_through_ptr(self.location, func_ptr, &[]),
                );
            } else {
                self.block.add_eval(
                    self.location,
                    self.cx.context.new_call_through_ptr(self.location, func_ptr, &args),
                );
            }
            #[cfg(feature = "master")]
            self.block.add_eval(
                self.location,
                self.cx.context.new_call_through_ptr(self.location, func_ptr, &args),
            );
            // Return dummy value when not having return value.
            self.context.new_rvalue_zero(self.isize_type)
        }
    }

    pub fn overflow_call(
        &self,
        func: Function<'gcc>,
        args: &[RValue<'gcc>],
        _funclet: Option<&Funclet>,
    ) -> RValue<'gcc> {
        // gccjit requires to use the result of functions, even when it's not used.
        // That's why we assign the result to a local.
        let return_type = self.context.new_type::<bool>();
        let current_func = self.block.get_function();
        // TODO(antoyo): return the new_call() directly? Since the overflow function has no side-effects.
        let result = current_func.new_local(
            self.location,
            return_type,
            format!("overflowReturnValue{}", self.next_value_counter()),
        );
        self.block.add_assignment(
            self.location,
            result,
            self.cx.context.new_call(self.location, func, args),
        );
        result.to_rvalue()
    }
}

impl<'tcx> HasTyCtxt<'tcx> for Builder<'_, '_, 'tcx> {
    fn tcx(&self) -> TyCtxt<'tcx> {
        self.cx.tcx()
    }
}

impl HasDataLayout for Builder<'_, '_, '_> {
    fn data_layout(&self) -> &TargetDataLayout {
        self.cx.data_layout()
    }
}

impl<'tcx> LayoutOfHelpers<'tcx> for Builder<'_, '_, 'tcx> {
    #[inline]
    fn handle_layout_err(&self, err: LayoutError<'tcx>, span: Span, ty: Ty<'tcx>) -> ! {
        self.cx.handle_layout_err(err, span, ty)
    }
}

impl<'tcx> FnAbiOfHelpers<'tcx> for Builder<'_, '_, 'tcx> {
    #[inline]
    fn handle_fn_abi_err(
        &self,
        err: FnAbiError<'tcx>,
        span: Span,
        fn_abi_request: FnAbiRequest<'tcx>,
    ) -> ! {
        self.cx.handle_fn_abi_err(err, span, fn_abi_request)
    }
}

impl<'a, 'gcc, 'tcx> Deref for Builder<'a, 'gcc, 'tcx> {
    type Target = CodegenCx<'gcc, 'tcx>;

    fn deref<'b>(&'b self) -> &'a Self::Target {
        self.cx
    }
}

impl<'gcc, 'tcx> BackendTypes for Builder<'_, 'gcc, 'tcx> {
    type Value = <CodegenCx<'gcc, 'tcx> as BackendTypes>::Value;
    type Metadata = <CodegenCx<'gcc, 'tcx> as BackendTypes>::Metadata;
    type Function = <CodegenCx<'gcc, 'tcx> as BackendTypes>::Function;
    type BasicBlock = <CodegenCx<'gcc, 'tcx> as BackendTypes>::BasicBlock;
    type Type = <CodegenCx<'gcc, 'tcx> as BackendTypes>::Type;
    type Funclet = <CodegenCx<'gcc, 'tcx> as BackendTypes>::Funclet;

    type DIScope = <CodegenCx<'gcc, 'tcx> as BackendTypes>::DIScope;
    type DILocation = <CodegenCx<'gcc, 'tcx> as BackendTypes>::DILocation;
    type DIVariable = <CodegenCx<'gcc, 'tcx> as BackendTypes>::DIVariable;
}

fn set_rvalue_location<'a, 'gcc, 'tcx>(
    bx: &mut Builder<'a, 'gcc, 'tcx>,
    rvalue: RValue<'gcc>,
) -> RValue<'gcc> {
    if bx.location.is_some() {
        #[cfg(feature = "master")]
        rvalue.set_location(bx.location.unwrap());
    }
    rvalue
}

impl<'a, 'gcc, 'tcx> BuilderMethods<'a, 'tcx> for Builder<'a, 'gcc, 'tcx> {
    type CodegenCx = CodegenCx<'gcc, 'tcx>;

    fn build(cx: &'a CodegenCx<'gcc, 'tcx>, block: Block<'gcc>) -> Builder<'a, 'gcc, 'tcx> {
        Builder::with_cx(cx, block)
    }

    fn llbb(&self) -> Block<'gcc> {
        self.block
    }

    fn append_block(_: &'a CodegenCx<'gcc, 'tcx>, func: Function<'gcc>, name: &str) -> Block<'gcc> {
        func.new_block(name)
    }

    fn append_sibling_block(&mut self, name: &str) -> Block<'gcc> {
        let func = self.current_func();
        func.new_block(name)
    }

    fn switch_to_block(&mut self, block: Self::BasicBlock) {
        self.block = block;
    }

    fn ret_void(&mut self) {
        self.llbb().end_with_void_return(self.location)
    }

    fn ret(&mut self, mut value: RValue<'gcc>) {
        if self.structs_as_pointer.borrow().contains(&value) {
            // NOTE: hack to workaround a limitation of the rustc API: see comment on
            // CodegenCx.structs_as_pointer
            value = value.dereference(self.location).to_rvalue();
        }
        let expected_return_type = self.current_func().get_return_type();
        if !expected_return_type.is_compatible_with(value.get_type()) {
            // NOTE: due to opaque pointers now being used, we need to cast here.
            value = self.context.new_cast(self.location, value, expected_return_type);
        }
        self.llbb().end_with_return(self.location, value);
    }

    fn br(&mut self, dest: Block<'gcc>) {
        self.llbb().end_with_jump(self.location, dest)
    }

    fn cond_br(&mut self, cond: RValue<'gcc>, then_block: Block<'gcc>, else_block: Block<'gcc>) {
        self.llbb().end_with_conditional(self.location, cond, then_block, else_block)
    }

    fn switch(
        &mut self,
        value: RValue<'gcc>,
        default_block: Block<'gcc>,
        cases: impl ExactSizeIterator<Item = (u128, Block<'gcc>)>,
    ) {
        let mut gcc_cases = vec![];
        let typ = self.val_ty(value);
        // FIXME(FractalFir): This is a workaround for a libgccjit limitation.
        // Currently, libgccjit can't directly create 128 bit integers.
        // Since switch cases must be values, and casts are not constant, we can't use 128 bit switch cases.
        // In such a case, we will simply fall back to an if-ladder.
        // This *may* be slower than a native switch, but a slow working solution is better than none at all.
        if typ.is_i128(self) || typ.is_u128(self) {
            for (on_val, dest) in cases {
                let on_val = self.const_uint_big(typ, on_val);
                let is_case =
                    self.context.new_comparison(self.location, ComparisonOp::Equals, value, on_val);
                let next_block = self.current_func().new_block("case");
                self.block.end_with_conditional(self.location, is_case, dest, next_block);
                self.block = next_block;
            }
            self.block.end_with_jump(self.location, default_block);
        } else {
            for (on_val, dest) in cases {
                let on_val = self.const_uint_big(typ, on_val);
                gcc_cases.push(self.context.new_case(on_val, on_val, dest));
            }
            self.block.end_with_switch(self.location, value, default_block, &gcc_cases);
        }
    }

    #[cfg(feature = "master")]
    fn invoke(
        &mut self,
        typ: Type<'gcc>,
        fn_attrs: Option<&CodegenFnAttrs>,
        _fn_abi: Option<&FnAbi<'tcx, Ty<'tcx>>>,
        func: RValue<'gcc>,
        args: &[RValue<'gcc>],
        then: Block<'gcc>,
        catch: Block<'gcc>,
        _funclet: Option<&Funclet>,
        instance: Option<Instance<'tcx>>,
    ) -> RValue<'gcc> {
        let try_block = self.current_func().new_block("try");

        let current_block = self.block;
        self.block = try_block;
        let call = self.call(typ, fn_attrs, None, func, args, None, instance); // TODO(antoyo): use funclet here?
        self.block = current_block;

        let return_value =
            self.current_func().new_local(self.location, call.get_type(), "invokeResult");

        try_block.add_assignment(self.location, return_value, call);

        try_block.end_with_jump(self.location, then);

        if self.cleanup_blocks.borrow().contains(&catch) {
            self.block.add_try_finally(self.location, try_block, catch);
        } else {
            self.block.add_try_catch(self.location, try_block, catch);
        }

        self.block.end_with_jump(self.location, then);

        return_value.to_rvalue()
    }

    #[cfg(not(feature = "master"))]
    fn invoke(
        &mut self,
        typ: Type<'gcc>,
        fn_attrs: Option<&CodegenFnAttrs>,
        fn_abi: Option<&FnAbi<'tcx, Ty<'tcx>>>,
        func: RValue<'gcc>,
        args: &[RValue<'gcc>],
        then: Block<'gcc>,
        catch: Block<'gcc>,
        _funclet: Option<&Funclet>,
        instance: Option<Instance<'tcx>>,
    ) -> RValue<'gcc> {
        let call_site = self.call(typ, fn_attrs, None, func, args, None, instance);
        let condition = self.context.new_rvalue_from_int(self.bool_type, 1);
        self.llbb().end_with_conditional(self.location, condition, then, catch);
        if let Some(_fn_abi) = fn_abi {
            // TODO(bjorn3): Apply function attributes
        }
        call_site
    }

    fn unreachable(&mut self) {
        let func = self.context.get_builtin_function("__builtin_unreachable");
        self.block.add_eval(self.location, self.context.new_call(self.location, func, &[]));
        let return_type = self.block.get_function().get_return_type();
        let void_type = self.context.new_type::<()>();
        if return_type == void_type {
            self.block.end_with_void_return(self.location)
        } else {
            let return_value =
                self.current_func().new_local(self.location, return_type, "unreachableReturn");
            self.block.end_with_return(self.location, return_value)
        }
    }

    fn add(&mut self, a: RValue<'gcc>, b: RValue<'gcc>) -> RValue<'gcc> {
        self.gcc_add(a, b)
    }

    fn fadd(&mut self, a: RValue<'gcc>, b: RValue<'gcc>) -> RValue<'gcc> {
        a + b
    }

    // TODO(antoyo): should we also override the `unchecked_` versions?
    fn sub(&mut self, a: RValue<'gcc>, b: RValue<'gcc>) -> RValue<'gcc> {
        self.gcc_sub(a, b)
    }

    fn fsub(&mut self, a: RValue<'gcc>, b: RValue<'gcc>) -> RValue<'gcc> {
        a - b
    }

    fn mul(&mut self, a: RValue<'gcc>, b: RValue<'gcc>) -> RValue<'gcc> {
        self.gcc_mul(a, b)
    }

    fn fmul(&mut self, a: RValue<'gcc>, b: RValue<'gcc>) -> RValue<'gcc> {
        self.cx.context.new_binary_op(self.location, BinaryOp::Mult, a.get_type(), a, b)
    }

    fn udiv(&mut self, a: RValue<'gcc>, b: RValue<'gcc>) -> RValue<'gcc> {
        self.gcc_udiv(a, b)
    }

    fn exactudiv(&mut self, a: RValue<'gcc>, b: RValue<'gcc>) -> RValue<'gcc> {
        // TODO(antoyo): poison if not exact.
        let a_type = a.get_type().to_unsigned(self);
        let a = self.gcc_int_cast(a, a_type);
        let b_type = b.get_type().to_unsigned(self);
        let b = self.gcc_int_cast(b, b_type);
        a / b
    }

    fn sdiv(&mut self, a: RValue<'gcc>, b: RValue<'gcc>) -> RValue<'gcc> {
        self.gcc_sdiv(a, b)
    }

    fn exactsdiv(&mut self, a: RValue<'gcc>, b: RValue<'gcc>) -> RValue<'gcc> {
        // TODO(antoyo): poison if not exact.
        // FIXME(antoyo): rustc_codegen_ssa::mir::intrinsic uses different types for a and b but they
        // should be the same.
        let typ = a.get_type().to_signed(self);
        let b = self.context.new_cast(self.location, b, typ);
        a / b
    }

    fn fdiv(&mut self, a: RValue<'gcc>, b: RValue<'gcc>) -> RValue<'gcc> {
        a / b
    }

    fn urem(&mut self, a: RValue<'gcc>, b: RValue<'gcc>) -> RValue<'gcc> {
        self.gcc_urem(a, b)
    }

    fn srem(&mut self, a: RValue<'gcc>, b: RValue<'gcc>) -> RValue<'gcc> {
        self.gcc_srem(a, b)
    }

    fn frem(&mut self, a: RValue<'gcc>, b: RValue<'gcc>) -> RValue<'gcc> {
        // TODO(antoyo): add check in libgccjit since using the binary operator % causes the following error:
        // during RTL pass: expand
        // libgccjit.so: error: in expmed_mode_index, at expmed.h:240
        // 0x7f0101d58dc6 expmed_mode_index
        //     ../../../gcc/gcc/expmed.h:240
        // 0x7f0101d58e35 expmed_op_cost_ptr
        //     ../../../gcc/gcc/expmed.h:262
        // 0x7f0101d594a1 sdiv_cost_ptr
        //     ../../../gcc/gcc/expmed.h:531
        // 0x7f0101d594f3 sdiv_cost
        //     ../../../gcc/gcc/expmed.h:549
        // 0x7f0101d6af7e expand_divmod(int, tree_code, machine_mode, rtx_def*, rtx_def*, rtx_def*, int, optab_methods)
        //     ../../../gcc/gcc/expmed.cc:4356
        // 0x7f0101d94f9e expand_expr_divmod
        //     ../../../gcc/gcc/expr.cc:8929
        // 0x7f0101d97a26 expand_expr_real_2(separate_ops*, rtx_def*, machine_mode, expand_modifier)
        //     ../../../gcc/gcc/expr.cc:9566
        // 0x7f0101bef6ef expand_gimple_stmt_1
        //     ../../../gcc/gcc/cfgexpand.cc:3967
        // 0x7f0101bef910 expand_gimple_stmt
        //     ../../../gcc/gcc/cfgexpand.cc:4028
        // 0x7f0101bf6ee7 expand_gimple_basic_block
        //     ../../../gcc/gcc/cfgexpand.cc:6069
        // 0x7f0101bf9194 execute
        //     ../../../gcc/gcc/cfgexpand.cc:6795
        let a_type = a.get_type();
        let a_type_unqualified = a_type.unqualified();
        if a_type.is_compatible_with(self.cx.float_type) {
            let fmodf = self.context.get_builtin_function("fmodf");
            // FIXME(antoyo): this seems to produce the wrong result.
            return self.context.new_call(self.location, fmodf, &[a, b]);
        }

        #[cfg(feature = "master")]
        match self.cx.type_kind(a_type) {
            TypeKind::Half => {
                let fmodf = self.context.get_builtin_function("fmodf");
                let f32_type = self.type_f32();
                let a = self.context.new_cast(self.location, a, f32_type);
                let b = self.context.new_cast(self.location, b, f32_type);
                let result = self.context.new_call(self.location, fmodf, &[a, b]);
                return self.context.new_cast(self.location, result, a_type);
            }
            TypeKind::Float => {
                let fmodf = self.context.get_builtin_function("fmodf");
                return self.context.new_call(self.location, fmodf, &[a, b]);
            }
            TypeKind::Double => {
                let fmod = self.context.get_builtin_function("fmod");
                return self.context.new_call(self.location, fmod, &[a, b]);
            }
            TypeKind::FP128 => {
<<<<<<< HEAD
=======
                // TODO(antoyo): use get_simple_function_f128_2args.
>>>>>>> b7091eca
                let f128_type = self.type_f128();
                let fmodf128 = self.context.new_function(
                    None,
                    gccjit::FunctionType::Extern,
                    f128_type,
                    &[
                        self.context.new_parameter(None, f128_type, "a"),
                        self.context.new_parameter(None, f128_type, "b"),
                    ],
                    "fmodf128",
                    false,
                );
                return self.context.new_call(self.location, fmodf128, &[a, b]);
            }
            _ => (),
        }

        if let Some(vector_type) = a_type_unqualified.dyncast_vector() {
            assert_eq!(a_type_unqualified, b.get_type().unqualified());

            let num_units = vector_type.get_num_units();
            let new_elements: Vec<_> = (0..num_units)
                .map(|i| {
                    let index = self.context.new_rvalue_from_long(self.cx.type_u32(), i as _);
                    let x = self.extract_element(a, index).to_rvalue();
                    let y = self.extract_element(b, index).to_rvalue();
                    self.frem(x, y)
                })
                .collect();

            return self.context.new_rvalue_from_vector(self.location, a_type, &new_elements);
        }
        assert_eq!(a_type_unqualified, self.cx.double_type);

        let fmod = self.context.get_builtin_function("fmod");
        self.context.new_call(self.location, fmod, &[a, b])
    }

    fn shl(&mut self, a: RValue<'gcc>, b: RValue<'gcc>) -> RValue<'gcc> {
        self.gcc_shl(a, b)
    }

    fn lshr(&mut self, a: RValue<'gcc>, b: RValue<'gcc>) -> RValue<'gcc> {
        self.gcc_lshr(a, b)
    }

    fn ashr(&mut self, a: RValue<'gcc>, b: RValue<'gcc>) -> RValue<'gcc> {
        // TODO(antoyo): check whether behavior is an arithmetic shift for >> .
        // It seems to be if the value is signed.
        self.gcc_lshr(a, b)
    }

    fn and(&mut self, a: RValue<'gcc>, b: RValue<'gcc>) -> RValue<'gcc> {
        self.gcc_and(a, b)
    }

    fn or(&mut self, a: RValue<'gcc>, b: RValue<'gcc>) -> RValue<'gcc> {
        self.cx.gcc_or(a, b, self.location)
    }

    fn xor(&mut self, a: RValue<'gcc>, b: RValue<'gcc>) -> RValue<'gcc> {
        set_rvalue_location(self, self.gcc_xor(a, b))
    }

    fn neg(&mut self, a: RValue<'gcc>) -> RValue<'gcc> {
        set_rvalue_location(self, self.gcc_neg(a))
    }

    fn fneg(&mut self, a: RValue<'gcc>) -> RValue<'gcc> {
        set_rvalue_location(
            self,
            self.cx.context.new_unary_op(self.location, UnaryOp::Minus, a.get_type(), a),
        )
    }

    fn not(&mut self, a: RValue<'gcc>) -> RValue<'gcc> {
        set_rvalue_location(self, self.gcc_not(a))
    }

    fn fadd_fast(&mut self, lhs: RValue<'gcc>, rhs: RValue<'gcc>) -> RValue<'gcc> {
        // NOTE: it seems like we cannot enable fast-mode for a single operation in GCC.
        set_rvalue_location(self, lhs + rhs)
    }

    fn fsub_fast(&mut self, lhs: RValue<'gcc>, rhs: RValue<'gcc>) -> RValue<'gcc> {
        // NOTE: it seems like we cannot enable fast-mode for a single operation in GCC.
        set_rvalue_location(self, lhs - rhs)
    }

    fn fmul_fast(&mut self, lhs: RValue<'gcc>, rhs: RValue<'gcc>) -> RValue<'gcc> {
        // NOTE: it seems like we cannot enable fast-mode for a single operation in GCC.
        set_rvalue_location(self, lhs * rhs)
    }

    fn fdiv_fast(&mut self, lhs: RValue<'gcc>, rhs: RValue<'gcc>) -> RValue<'gcc> {
        // NOTE: it seems like we cannot enable fast-mode for a single operation in GCC.
        set_rvalue_location(self, lhs / rhs)
    }

    fn frem_fast(&mut self, lhs: RValue<'gcc>, rhs: RValue<'gcc>) -> RValue<'gcc> {
        // NOTE: it seems like we cannot enable fast-mode for a single operation in GCC.
        let result = self.frem(lhs, rhs);
        set_rvalue_location(self, result);
        result
    }

    fn fadd_algebraic(&mut self, lhs: RValue<'gcc>, rhs: RValue<'gcc>) -> RValue<'gcc> {
        // NOTE: it seems like we cannot enable fast-mode for a single operation in GCC.
        lhs + rhs
    }

    fn fsub_algebraic(&mut self, lhs: RValue<'gcc>, rhs: RValue<'gcc>) -> RValue<'gcc> {
        // NOTE: it seems like we cannot enable fast-mode for a single operation in GCC.
        lhs - rhs
    }

    fn fmul_algebraic(&mut self, lhs: RValue<'gcc>, rhs: RValue<'gcc>) -> RValue<'gcc> {
        // NOTE: it seems like we cannot enable fast-mode for a single operation in GCC.
        lhs * rhs
    }

    fn fdiv_algebraic(&mut self, lhs: RValue<'gcc>, rhs: RValue<'gcc>) -> RValue<'gcc> {
        // NOTE: it seems like we cannot enable fast-mode for a single operation in GCC.
        lhs / rhs
    }

    fn frem_algebraic(&mut self, lhs: RValue<'gcc>, rhs: RValue<'gcc>) -> RValue<'gcc> {
        // NOTE: it seems like we cannot enable fast-mode for a single operation in GCC.
        self.frem(lhs, rhs)
    }

    fn checked_binop(
        &mut self,
        oop: OverflowOp,
        typ: Ty<'tcx>,
        lhs: Self::Value,
        rhs: Self::Value,
    ) -> (Self::Value, Self::Value) {
        self.gcc_checked_binop(oop, typ, lhs, rhs)
    }

    fn alloca(&mut self, size: Size, align: Align) -> RValue<'gcc> {
        let ty = self.cx.type_array(self.cx.type_i8(), size.bytes()).get_aligned(align.bytes());
        // TODO(antoyo): It might be better to return a LValue, but fixing the rustc API is non-trivial.
        self.current_func()
            .new_local(self.location, ty, format!("stack_var_{}", self.next_value_counter()))
            .get_address(self.location)
    }

    fn dynamic_alloca(&mut self, _len: RValue<'gcc>, _align: Align) -> RValue<'gcc> {
        unimplemented!();
    }

    fn load(&mut self, pointee_ty: Type<'gcc>, ptr: RValue<'gcc>, align: Align) -> RValue<'gcc> {
        let block = self.llbb();
        let function = block.get_function();
        // NOTE(FractalFir): In some cases, we *should* skip the call to get_aligned.
        // For example, calling `get_aligned` on a i8 is pointless(since it can only be 1 aligned)
        // Calling get_aligned on a `u128`/`i128` causes the attribute to become "stacked"
        //
        // From GCCs perspective:
        // __int128_t  __attribute__((aligned(16)))  __attribute__((aligned(16)))
        // and:
        // __int128_t  __attribute__((aligned(16)))
        // are 2 distinct, incompatible types.
        //
        // So, we skip the call to `get_aligned` in such a case. *Ideally*, we could do this for all the types,
        // but the GCC APIs to facilitate this just aren't quite there yet.

        // This checks that we only skip `get_aligned` on 128 bit ints if they have the correct alignment.
        // Otherwise, this may be an under-aligned load, so we will still call get_aligned.
        let mut can_skip_align = (pointee_ty == self.cx.u128_type
            || pointee_ty == self.cx.i128_type)
            && align == self.int128_align;
        // We can skip the call to `get_aligned` for byte-sized types with alignment of 1.
        can_skip_align = can_skip_align
            || (pointee_ty == self.cx.u8_type || pointee_ty == self.cx.i8_type)
                && align.bytes() == 1;
        // Skip the call to `get_aligned` when possible.
        let aligned_type =
            if can_skip_align { pointee_ty } else { pointee_ty.get_aligned(align.bytes()) };

        let ptr = self.context.new_cast(self.location, ptr, aligned_type.make_pointer());
        // NOTE: instead of returning the dereference here, we have to assign it to a variable in
        // the current basic block. Otherwise, it could be used in another basic block, causing a
        // dereference after a drop, for instance.
<<<<<<< HEAD
        // FIXME(antoyo): this check that we don't call get_aligned() a second time on a type.
        // Ideally, we shouldn't need to do this check.
        // FractalFir: the `align == self.int128_align` check ensures we *do* call `get_aligned` if
        // the alignment of a `u128`/`i128` is not the one mandated by the ABI. This ensures we handle
        // under-aligned loads correctly.
        let aligned_type = if (pointee_ty == self.cx.u128_type || pointee_ty == self.cx.i128_type)
            && align == self.int128_align
        {
            pointee_ty
        } else {
            pointee_ty.get_aligned(align.bytes())
        };
        let ptr = self.context.new_cast(self.location, ptr, aligned_type.make_pointer());
=======
>>>>>>> b7091eca
        let deref = ptr.dereference(self.location).to_rvalue();
        let loaded_value = function.new_local(
            self.location,
            aligned_type,
            format!("loadedValue{}", self.next_value_counter()),
        );
        block.add_assignment(self.location, loaded_value, deref);
        loaded_value.to_rvalue()
    }

    fn volatile_load(&mut self, ty: Type<'gcc>, ptr: RValue<'gcc>) -> RValue<'gcc> {
        let ptr = self.context.new_cast(self.location, ptr, ty.make_volatile().make_pointer());
        ptr.dereference(self.location).to_rvalue()
    }

    fn atomic_load(
        &mut self,
        _ty: Type<'gcc>,
        ptr: RValue<'gcc>,
        order: AtomicOrdering,
        size: Size,
    ) -> RValue<'gcc> {
        // TODO(antoyo): use ty.
        // TODO(antoyo): handle alignment.
        let atomic_load =
            self.context.get_builtin_function(format!("__atomic_load_{}", size.bytes()));
        let ordering = self.context.new_rvalue_from_int(self.i32_type, order.to_gcc());

        let volatile_const_void_ptr_type =
            self.context.new_type::<()>().make_const().make_volatile().make_pointer();
        let ptr = self.context.new_cast(self.location, ptr, volatile_const_void_ptr_type);
        self.context.new_call(self.location, atomic_load, &[ptr, ordering])
    }

    fn load_operand(
        &mut self,
        place: PlaceRef<'tcx, RValue<'gcc>>,
    ) -> OperandRef<'tcx, RValue<'gcc>> {
        assert_eq!(place.val.llextra.is_some(), place.layout.is_unsized());

        if place.layout.is_zst() {
            return OperandRef::zero_sized(place.layout);
        }

        fn scalar_load_metadata<'a, 'gcc, 'tcx>(
            bx: &mut Builder<'a, 'gcc, 'tcx>,
            load: RValue<'gcc>,
            scalar: &abi::Scalar,
        ) {
            let vr = scalar.valid_range(bx);
            match scalar.primitive() {
                abi::Primitive::Int(..) => {
                    if !scalar.is_always_valid(bx) {
                        bx.range_metadata(load, vr);
                    }
                }
                abi::Primitive::Pointer(_) if vr.start < vr.end && !vr.contains(0) => {
                    bx.nonnull_metadata(load);
                }
                _ => {}
            }
        }

        let val = if place.val.llextra.is_some() {
            // FIXME: Merge with the `else` below?
            OperandValue::Ref(place.val)
        } else if place.layout.is_gcc_immediate() {
            let load = self.load(place.layout.gcc_type(self), place.val.llval, place.val.align);
            OperandValue::Immediate(
                if let abi::BackendRepr::Scalar(ref scalar) = place.layout.backend_repr {
                    scalar_load_metadata(self, load, scalar);
                    self.to_immediate_scalar(load, *scalar)
                } else {
                    load
                },
            )
        } else if let abi::BackendRepr::ScalarPair(ref a, ref b) = place.layout.backend_repr {
            let b_offset = a.size(self).align_to(b.align(self).abi);

            let mut load = |i, scalar: &abi::Scalar, align| {
                let ptr = if i == 0 {
                    place.val.llval
                } else {
                    self.inbounds_ptradd(place.val.llval, self.const_usize(b_offset.bytes()))
                };
                let llty = place.layout.scalar_pair_element_gcc_type(self, i);
                let load = self.load(llty, ptr, align);
                scalar_load_metadata(self, load, scalar);
                if scalar.is_bool() { self.trunc(load, self.type_i1()) } else { load }
            };

            OperandValue::Pair(
                load(0, a, place.val.align),
                load(1, b, place.val.align.restrict_for_offset(b_offset)),
            )
        } else {
            OperandValue::Ref(place.val)
        };

        OperandRef { val, layout: place.layout }
    }

    fn write_operand_repeatedly(
        &mut self,
        cg_elem: OperandRef<'tcx, RValue<'gcc>>,
        count: u64,
        dest: PlaceRef<'tcx, RValue<'gcc>>,
    ) {
        let zero = self.const_usize(0);
        let count = self.const_usize(count);
        let start = dest.project_index(self, zero).val.llval;
        let end = dest.project_index(self, count).val.llval;

        let header_bb = self.append_sibling_block("repeat_loop_header");
        let body_bb = self.append_sibling_block("repeat_loop_body");
        let next_bb = self.append_sibling_block("repeat_loop_next");

        let ptr_type = start.get_type();
        let current = self.llbb().get_function().new_local(self.location, ptr_type, "loop_var");
        let current_val = current.to_rvalue();
        self.assign(current, start);

        self.br(header_bb);

        self.switch_to_block(header_bb);
        let keep_going = self.icmp(IntPredicate::IntNE, current_val, end);
        self.cond_br(keep_going, body_bb, next_bb);

        self.switch_to_block(body_bb);
        let align = dest.val.align.restrict_for_offset(dest.layout.field(self.cx(), 0).size);
        cg_elem.val.store(self, PlaceRef::new_sized_aligned(current_val, cg_elem.layout, align));

        let next = self.inbounds_gep(
            self.backend_type(cg_elem.layout),
            current.to_rvalue(),
            &[self.const_usize(1)],
        );
        self.llbb().add_assignment(self.location, current, next);
        self.br(header_bb);

        self.switch_to_block(next_bb);
    }

    fn range_metadata(&mut self, _load: RValue<'gcc>, _range: WrappingRange) {
        // TODO(antoyo)
    }

    fn nonnull_metadata(&mut self, _load: RValue<'gcc>) {
        // TODO(antoyo)
    }

    fn store(&mut self, mut val: RValue<'gcc>, ptr: RValue<'gcc>, align: Align) -> RValue<'gcc> {
        if self.structs_as_pointer.borrow().contains(&val) {
            // NOTE: hack to workaround a limitation of the rustc API: see comment on
            // CodegenCx.structs_as_pointer
            val = val.dereference(self.location).to_rvalue();
        }

        self.store_with_flags(val, ptr, align, MemFlags::empty())
    }

    fn store_with_flags(
        &mut self,
        val: RValue<'gcc>,
        ptr: RValue<'gcc>,
        align: Align,
        flags: MemFlags,
    ) -> RValue<'gcc> {
        let ptr = self.check_store(val, ptr);
        let destination = ptr.dereference(self.location);
        // NOTE: libgccjit does not support specifying the alignment on the assignment, so we cast
        // to type so it gets the proper alignment.
        let destination_type = destination.to_rvalue().get_type().unqualified();
        let align = if flags.contains(MemFlags::UNALIGNED) { 1 } else { align.bytes() };
        let mut modified_destination_type = destination_type.get_aligned(align);
        if flags.contains(MemFlags::VOLATILE) {
            modified_destination_type = modified_destination_type.make_volatile();
        }

        let modified_ptr =
            self.cx.context.new_cast(self.location, ptr, modified_destination_type.make_pointer());
        let modified_destination = modified_ptr.dereference(self.location);
        self.llbb().add_assignment(self.location, modified_destination, val);
        // TODO(antoyo): handle `MemFlags::NONTEMPORAL`.
        // NOTE: dummy value here since it's never used. FIXME(antoyo): API should not return a value here?
        // When adding support for NONTEMPORAL, make sure to not just emit MOVNT on x86; see the
        // LLVM backend for details.
        self.cx.context.new_rvalue_zero(self.type_i32())
    }

    fn atomic_store(
        &mut self,
        value: RValue<'gcc>,
        ptr: RValue<'gcc>,
        order: AtomicOrdering,
        size: Size,
    ) {
        // TODO(antoyo): handle alignment.
        let atomic_store =
            self.context.get_builtin_function(format!("__atomic_store_{}", size.bytes()));
        let ordering = self.context.new_rvalue_from_int(self.i32_type, order.to_gcc());
        let volatile_const_void_ptr_type =
            self.context.new_type::<()>().make_volatile().make_pointer();
        let ptr = self.context.new_cast(self.location, ptr, volatile_const_void_ptr_type);

        // FIXME(antoyo): fix libgccjit to allow comparing an integer type with an aligned integer type because
        // the following cast is required to avoid this error:
        // gcc_jit_context_new_call: mismatching types for argument 2 of function "__atomic_store_4": assignment to param arg1 (type: int) from loadedValue3577 (type: unsigned int  __attribute__((aligned(4))))
        let int_type = atomic_store.get_param(1).to_rvalue().get_type();
        let value = self.context.new_bitcast(self.location, value, int_type);
        self.llbb().add_eval(
            self.location,
            self.context.new_call(self.location, atomic_store, &[ptr, value, ordering]),
        );
    }

    fn gep(
        &mut self,
        typ: Type<'gcc>,
        ptr: RValue<'gcc>,
        indices: &[RValue<'gcc>],
    ) -> RValue<'gcc> {
        // NOTE: due to opaque pointers now being used, we need to cast here.
        let ptr = self.context.new_cast(self.location, ptr, typ.make_pointer());
        let ptr_type = ptr.get_type();
        let mut pointee_type = ptr.get_type();
        // NOTE: we cannot use array indexing here like in inbounds_gep because array indexing is
        // always considered in bounds in GCC (TODO(antoyo): to be verified).
        // So, we have to cast to a number.
        let mut result = self.context.new_bitcast(self.location, ptr, self.sizet_type);
        // FIXME(antoyo): if there were more than 1 index, this code is probably wrong and would
        // require dereferencing the pointer.
        for index in indices {
            pointee_type = pointee_type.get_pointee().expect("pointee type");
            #[cfg(feature = "master")]
            let pointee_size = {
                let size = self.cx.context.new_sizeof(pointee_type);
                self.context.new_cast(self.location, size, index.get_type())
            };
            #[cfg(not(feature = "master"))]
            let pointee_size =
                self.context.new_rvalue_from_int(index.get_type(), pointee_type.get_size() as i32);
            result = result + self.gcc_int_cast(*index * pointee_size, self.sizet_type);
        }
        self.context.new_bitcast(self.location, result, ptr_type)
    }

    fn inbounds_gep(
        &mut self,
        typ: Type<'gcc>,
        ptr: RValue<'gcc>,
        indices: &[RValue<'gcc>],
    ) -> RValue<'gcc> {
        // NOTE: due to opaque pointers now being used, we need to cast here.
        let ptr = self.context.new_cast(self.location, ptr, typ.make_pointer());
        // NOTE: array indexing is always considered in bounds in GCC (TODO(antoyo): to be verified).
        let mut indices = indices.iter();
        let index = indices.next().expect("first index in inbounds_gep");
        let mut result = self.context.new_array_access(self.location, ptr, *index);
        for index in indices {
            result = self.context.new_array_access(self.location, result, *index);
        }
        result.get_address(self.location)
    }

    /* Casts */
    fn trunc(&mut self, value: RValue<'gcc>, dest_ty: Type<'gcc>) -> RValue<'gcc> {
        // TODO(antoyo): check that it indeed truncate the value.
        self.gcc_int_cast(value, dest_ty)
    }

    fn sext(&mut self, value: RValue<'gcc>, dest_ty: Type<'gcc>) -> RValue<'gcc> {
        // TODO(antoyo): check that it indeed sign extend the value.
        if dest_ty.dyncast_vector().is_some() {
            // TODO(antoyo): nothing to do as it is only for LLVM?
            return value;
        }
        self.context.new_cast(self.location, value, dest_ty)
    }

    fn fptoui(&mut self, value: RValue<'gcc>, dest_ty: Type<'gcc>) -> RValue<'gcc> {
        set_rvalue_location(self, self.gcc_float_to_uint_cast(value, dest_ty))
    }

    fn fptosi(&mut self, value: RValue<'gcc>, dest_ty: Type<'gcc>) -> RValue<'gcc> {
        set_rvalue_location(self, self.gcc_float_to_int_cast(value, dest_ty))
    }

    fn uitofp(&mut self, value: RValue<'gcc>, dest_ty: Type<'gcc>) -> RValue<'gcc> {
        set_rvalue_location(self, self.gcc_uint_to_float_cast(value, dest_ty))
    }

    fn sitofp(&mut self, value: RValue<'gcc>, dest_ty: Type<'gcc>) -> RValue<'gcc> {
        set_rvalue_location(self, self.gcc_int_to_float_cast(value, dest_ty))
    }

    fn fptrunc(&mut self, value: RValue<'gcc>, dest_ty: Type<'gcc>) -> RValue<'gcc> {
        // TODO(antoyo): make sure it truncates.
        set_rvalue_location(self, self.context.new_cast(self.location, value, dest_ty))
    }

    fn fpext(&mut self, value: RValue<'gcc>, dest_ty: Type<'gcc>) -> RValue<'gcc> {
        set_rvalue_location(self, self.context.new_cast(self.location, value, dest_ty))
    }

    fn ptrtoint(&mut self, value: RValue<'gcc>, dest_ty: Type<'gcc>) -> RValue<'gcc> {
        let usize_value = self.cx.context.new_cast(None, value, self.cx.type_isize());
        self.intcast(usize_value, dest_ty, false)
    }

    fn inttoptr(&mut self, value: RValue<'gcc>, dest_ty: Type<'gcc>) -> RValue<'gcc> {
        let usize_value = self.intcast(value, self.cx.type_isize(), false);
        self.cx.context.new_cast(None, usize_value, dest_ty)
    }

    fn bitcast(&mut self, value: RValue<'gcc>, dest_ty: Type<'gcc>) -> RValue<'gcc> {
        self.cx.const_bitcast(value, dest_ty)
    }

    fn intcast(
        &mut self,
        value: RValue<'gcc>,
        dest_typ: Type<'gcc>,
        _is_signed: bool,
    ) -> RValue<'gcc> {
        // NOTE: is_signed is for value, not dest_typ.
        self.gcc_int_cast(value, dest_typ)
    }

    fn pointercast(&mut self, value: RValue<'gcc>, dest_ty: Type<'gcc>) -> RValue<'gcc> {
        let val_type = value.get_type();
        match (type_is_pointer(val_type), type_is_pointer(dest_ty)) {
            (false, true) => {
                // NOTE: Projecting a field of a pointer type will attempt a cast from a signed char to
                // a pointer, which is not supported by gccjit.
                self.cx.context.new_cast(
                    self.location,
                    self.inttoptr(value, val_type.make_pointer()),
                    dest_ty,
                )
            }
            (false, false) => {
                // When they are not pointers, we want a transmute (or reinterpret_cast).
                self.bitcast(value, dest_ty)
            }
            (true, true) => self.cx.context.new_cast(self.location, value, dest_ty),
            (true, false) => unimplemented!(),
        }
    }

    /* Comparisons */
    fn icmp(&mut self, op: IntPredicate, lhs: RValue<'gcc>, rhs: RValue<'gcc>) -> RValue<'gcc> {
        self.gcc_icmp(op, lhs, rhs)
    }

    fn fcmp(&mut self, op: RealPredicate, lhs: RValue<'gcc>, rhs: RValue<'gcc>) -> RValue<'gcc> {
        // LLVM has a concept of "unordered compares", where eg ULT returns true if either the two
        // arguments are unordered (i.e. either is NaN), or the lhs is less than the rhs. GCC does
        // not natively have this concept, so in some cases we must manually handle NaNs
        let must_handle_nan = match op {
            RealPredicate::RealPredicateFalse => unreachable!(),
            RealPredicate::RealOEQ => false,
            RealPredicate::RealOGT => false,
            RealPredicate::RealOGE => false,
            RealPredicate::RealOLT => false,
            RealPredicate::RealOLE => false,
            RealPredicate::RealONE => false,
            RealPredicate::RealORD => unreachable!(),
            RealPredicate::RealUNO => unreachable!(),
            RealPredicate::RealUEQ => false,
            RealPredicate::RealUGT => true,
            RealPredicate::RealUGE => true,
            RealPredicate::RealULT => true,
            RealPredicate::RealULE => true,
            RealPredicate::RealUNE => false,
            RealPredicate::RealPredicateTrue => unreachable!(),
        };

        let cmp = self.context.new_comparison(self.location, op.to_gcc_comparison(), lhs, rhs);

        if must_handle_nan {
            let is_nan = self.context.new_binary_op(
                self.location,
                BinaryOp::LogicalOr,
                self.cx.bool_type,
                // compare a value to itself to check whether it is NaN
                self.context.new_comparison(self.location, ComparisonOp::NotEquals, lhs, lhs),
                self.context.new_comparison(self.location, ComparisonOp::NotEquals, rhs, rhs),
            );

            self.context.new_binary_op(
                self.location,
                BinaryOp::LogicalOr,
                self.cx.bool_type,
                is_nan,
                cmp,
            )
        } else {
            cmp
        }
    }

    /* Miscellaneous instructions */
    fn memcpy(
        &mut self,
        dst: RValue<'gcc>,
        _dst_align: Align,
        src: RValue<'gcc>,
        _src_align: Align,
        size: RValue<'gcc>,
        flags: MemFlags,
    ) {
        assert!(!flags.contains(MemFlags::NONTEMPORAL), "non-temporal memcpy not supported");
        let size = self.intcast(size, self.type_size_t(), false);
        let _is_volatile = flags.contains(MemFlags::VOLATILE);
        let dst = self.pointercast(dst, self.type_i8p());
        let src = self.pointercast(src, self.type_ptr_to(self.type_void()));
        let memcpy = self.context.get_builtin_function("memcpy");
        // TODO(antoyo): handle aligns and is_volatile.
        self.block.add_eval(
            self.location,
            self.context.new_call(self.location, memcpy, &[dst, src, size]),
        );
    }

    fn memmove(
        &mut self,
        dst: RValue<'gcc>,
        _dst_align: Align,
        src: RValue<'gcc>,
        _src_align: Align,
        size: RValue<'gcc>,
        flags: MemFlags,
    ) {
        assert!(!flags.contains(MemFlags::NONTEMPORAL), "non-temporal memmove not supported");
        let size = self.intcast(size, self.type_size_t(), false);
        let _is_volatile = flags.contains(MemFlags::VOLATILE);
        let dst = self.pointercast(dst, self.type_i8p());
        let src = self.pointercast(src, self.type_ptr_to(self.type_void()));

        let memmove = self.context.get_builtin_function("memmove");
        // TODO(antoyo): handle is_volatile.
        self.block.add_eval(
            self.location,
            self.context.new_call(self.location, memmove, &[dst, src, size]),
        );
    }

    fn memset(
        &mut self,
        ptr: RValue<'gcc>,
        fill_byte: RValue<'gcc>,
        size: RValue<'gcc>,
        _align: Align,
        flags: MemFlags,
    ) {
        assert!(!flags.contains(MemFlags::NONTEMPORAL), "non-temporal memset not supported");
        let _is_volatile = flags.contains(MemFlags::VOLATILE);
        let ptr = self.pointercast(ptr, self.type_i8p());
        let memset = self.context.get_builtin_function("memset");
        // TODO(antoyo): handle align and is_volatile.
        let fill_byte = self.context.new_cast(self.location, fill_byte, self.i32_type);
        let size = self.intcast(size, self.type_size_t(), false);
        self.block.add_eval(
            self.location,
            self.context.new_call(self.location, memset, &[ptr, fill_byte, size]),
        );
    }

    fn select(
        &mut self,
        cond: RValue<'gcc>,
        then_val: RValue<'gcc>,
        mut else_val: RValue<'gcc>,
    ) -> RValue<'gcc> {
        let func = self.current_func();
        let variable = func.new_local(self.location, then_val.get_type(), "selectVar");
        let then_block = func.new_block("then");
        let else_block = func.new_block("else");
        let after_block = func.new_block("after");
        self.llbb().end_with_conditional(self.location, cond, then_block, else_block);

        then_block.add_assignment(self.location, variable, then_val);
        then_block.end_with_jump(self.location, after_block);

        if !then_val.get_type().is_compatible_with(else_val.get_type()) {
            else_val = self.context.new_cast(self.location, else_val, then_val.get_type());
        }
        else_block.add_assignment(self.location, variable, else_val);
        else_block.end_with_jump(self.location, after_block);

        // NOTE: since jumps were added in a place rustc does not expect, the current block in the
        // state need to be updated.
        self.switch_to_block(after_block);

        variable.to_rvalue()
    }

    #[allow(dead_code)]
    fn va_arg(&mut self, _list: RValue<'gcc>, _ty: Type<'gcc>) -> RValue<'gcc> {
        unimplemented!();
    }

    #[cfg(feature = "master")]
    fn extract_element(&mut self, vec: RValue<'gcc>, idx: RValue<'gcc>) -> RValue<'gcc> {
        self.context.new_vector_access(self.location, vec, idx).to_rvalue()
    }

    #[cfg(not(feature = "master"))]
    fn extract_element(&mut self, vec: RValue<'gcc>, idx: RValue<'gcc>) -> RValue<'gcc> {
        let vector_type = vec
            .get_type()
            .unqualified()
            .dyncast_vector()
            .expect("Called extract_element on a non-vector type");
        let element_type = vector_type.get_element_type();
        let vec_num_units = vector_type.get_num_units();
        let array_type =
            self.context.new_array_type(self.location, element_type, vec_num_units as u64);
        let array = self.context.new_bitcast(self.location, vec, array_type).to_rvalue();
        self.context.new_array_access(self.location, array, idx).to_rvalue()
    }

    fn vector_splat(&mut self, _num_elts: usize, _elt: RValue<'gcc>) -> RValue<'gcc> {
        unimplemented!();
    }

    fn extract_value(&mut self, aggregate_value: RValue<'gcc>, idx: u64) -> RValue<'gcc> {
        // FIXME(antoyo): it would be better if the API only called this on struct, not on arrays.
        assert_eq!(idx as usize as u64, idx);
        let value_type = aggregate_value.get_type();

        if value_type.dyncast_array().is_some() {
            let index = self
                .context
                .new_rvalue_from_long(self.u64_type, i64::try_from(idx).expect("i64::try_from"));
            let element = self.context.new_array_access(self.location, aggregate_value, index);
            element.get_address(self.location)
        } else if value_type.dyncast_vector().is_some() {
            panic!();
        } else if let Some(pointer_type) = value_type.get_pointee() {
            if let Some(struct_type) = pointer_type.is_struct() {
                // NOTE: hack to workaround a limitation of the rustc API: see comment on
                // CodegenCx.structs_as_pointer
                aggregate_value
                    .dereference_field(self.location, struct_type.get_field(idx as i32))
                    .to_rvalue()
            } else {
                panic!("Unexpected type {:?}", value_type);
            }
        } else if let Some(struct_type) = value_type.is_struct() {
            aggregate_value
                .access_field(self.location, struct_type.get_field(idx as i32))
                .to_rvalue()
        } else {
            panic!("Unexpected type {:?}", value_type);
        }
    }

    fn insert_value(
        &mut self,
        aggregate_value: RValue<'gcc>,
        value: RValue<'gcc>,
        idx: u64,
    ) -> RValue<'gcc> {
        // FIXME(antoyo): it would be better if the API only called this on struct, not on arrays.
        assert_eq!(idx as usize as u64, idx);
        let value_type = aggregate_value.get_type();

        let lvalue = if value_type.dyncast_array().is_some() {
            let index = self
                .context
                .new_rvalue_from_long(self.u64_type, i64::try_from(idx).expect("i64::try_from"));
            self.context.new_array_access(self.location, aggregate_value, index)
        } else if value_type.dyncast_vector().is_some() {
            panic!();
        } else if let Some(pointer_type) = value_type.get_pointee() {
            if let Some(struct_type) = pointer_type.is_struct() {
                // NOTE: hack to workaround a limitation of the rustc API: see comment on
                // CodegenCx.structs_as_pointer
                aggregate_value.dereference_field(self.location, struct_type.get_field(idx as i32))
            } else {
                panic!("Unexpected type {:?}", value_type);
            }
        } else {
            panic!("Unexpected type {:?}", value_type);
        };

        let lvalue_type = lvalue.to_rvalue().get_type();
        let value =
            // NOTE: sometimes, rustc will create a value with the wrong type.
            if lvalue_type != value.get_type() {
                self.context.new_cast(self.location, value, lvalue_type)
            }
            else {
                value
            };

        self.llbb().add_assignment(self.location, lvalue, value);

        aggregate_value
    }

    fn set_personality_fn(&mut self, _personality: Function<'gcc>) {
        #[cfg(feature = "master")]
        self.current_func().set_personality_function(_personality);
    }

    #[cfg(feature = "master")]
    fn cleanup_landing_pad(&mut self, pers_fn: Function<'gcc>) -> (RValue<'gcc>, RValue<'gcc>) {
        self.set_personality_fn(pers_fn);

        // NOTE: insert the current block in a variable so that a later call to invoke knows to
        // generate a try/finally instead of a try/catch for this block.
        self.cleanup_blocks.borrow_mut().insert(self.block);

        let eh_pointer_builtin =
            self.cx.context.get_target_builtin_function("__builtin_eh_pointer");
        let zero = self.cx.context.new_rvalue_zero(self.int_type);
        let ptr = self.cx.context.new_call(self.location, eh_pointer_builtin, &[zero]);

        let value1_type = self.u8_type.make_pointer();
        let ptr = self.cx.context.new_cast(self.location, ptr, value1_type);
        let value1 = ptr;
        let value2 = zero; // TODO(antoyo): set the proper value here (the type of exception?).

        (value1, value2)
    }

    #[cfg(not(feature = "master"))]
    fn cleanup_landing_pad(&mut self, _pers_fn: Function<'gcc>) -> (RValue<'gcc>, RValue<'gcc>) {
        let value1 = self
            .current_func()
            .new_local(self.location, self.u8_type.make_pointer(), "landing_pad0")
            .to_rvalue();
        let value2 =
            self.current_func().new_local(self.location, self.i32_type, "landing_pad1").to_rvalue();
        (value1, value2)
    }

<<<<<<< HEAD
    fn filter_landing_pad(&mut self, pers_fn: RValue<'gcc>) {
=======
    fn filter_landing_pad(&mut self, pers_fn: Function<'gcc>) -> (RValue<'gcc>, RValue<'gcc>) {
>>>>>>> b7091eca
        // TODO(antoyo): generate the correct landing pad
        self.cleanup_landing_pad(pers_fn);
    }

    #[cfg(feature = "master")]
    fn resume(&mut self, exn0: RValue<'gcc>, _exn1: RValue<'gcc>) {
        let exn_type = exn0.get_type();
        let exn = self.context.new_cast(self.location, exn0, exn_type);
        let unwind_resume = self.context.get_target_builtin_function("__builtin_unwind_resume");
        self.llbb()
            .add_eval(self.location, self.context.new_call(self.location, unwind_resume, &[exn]));
        self.unreachable();
    }

    #[cfg(not(feature = "master"))]
    fn resume(&mut self, _exn0: RValue<'gcc>, _exn1: RValue<'gcc>) {
        self.unreachable();
    }

    fn cleanup_pad(&mut self, _parent: Option<RValue<'gcc>>, _args: &[RValue<'gcc>]) -> Funclet {
        unimplemented!();
    }

    fn cleanup_ret(&mut self, _funclet: &Funclet, _unwind: Option<Block<'gcc>>) {
        unimplemented!();
    }

    fn catch_pad(&mut self, _parent: RValue<'gcc>, _args: &[RValue<'gcc>]) -> Funclet {
        unimplemented!();
    }

    fn catch_switch(
        &mut self,
        _parent: Option<RValue<'gcc>>,
        _unwind: Option<Block<'gcc>>,
        _handlers: &[Block<'gcc>],
    ) -> RValue<'gcc> {
        unimplemented!();
    }

    // Atomic Operations
    fn atomic_cmpxchg(
        &mut self,
        dst: RValue<'gcc>,
        cmp: RValue<'gcc>,
        src: RValue<'gcc>,
        order: AtomicOrdering,
        failure_order: AtomicOrdering,
        weak: bool,
    ) -> (RValue<'gcc>, RValue<'gcc>) {
        let expected = self.current_func().new_local(None, cmp.get_type(), "expected");
        self.llbb().add_assignment(None, expected, cmp);
        // NOTE: gcc doesn't support a failure memory model that is stronger than the success
        // memory model.
        let order = if failure_order as i32 > order as i32 { failure_order } else { order };
        let success = self.compare_exchange(dst, expected, src, order, failure_order, weak);

        // NOTE: since success contains the call to the intrinsic, it must be added to the basic block before
        // expected so that we store expected after the call.
        let success_var = self.current_func().new_local(self.location, self.bool_type, "success");
        self.llbb().add_assignment(self.location, success_var, success);

        (expected.to_rvalue(), success_var.to_rvalue())
    }

    fn atomic_rmw(
        &mut self,
        op: AtomicRmwBinOp,
        dst: RValue<'gcc>,
        src: RValue<'gcc>,
        order: AtomicOrdering,
    ) -> RValue<'gcc> {
        let size = get_maybe_pointer_size(src);
        let name = match op {
            AtomicRmwBinOp::AtomicXchg => format!("__atomic_exchange_{}", size),
            AtomicRmwBinOp::AtomicAdd => format!("__atomic_fetch_add_{}", size),
            AtomicRmwBinOp::AtomicSub => format!("__atomic_fetch_sub_{}", size),
            AtomicRmwBinOp::AtomicAnd => format!("__atomic_fetch_and_{}", size),
            AtomicRmwBinOp::AtomicNand => format!("__atomic_fetch_nand_{}", size),
            AtomicRmwBinOp::AtomicOr => format!("__atomic_fetch_or_{}", size),
            AtomicRmwBinOp::AtomicXor => format!("__atomic_fetch_xor_{}", size),
            AtomicRmwBinOp::AtomicMax => {
                return self.atomic_extremum(ExtremumOperation::Max, dst, src, order);
            }
            AtomicRmwBinOp::AtomicMin => {
                return self.atomic_extremum(ExtremumOperation::Min, dst, src, order);
            }
            AtomicRmwBinOp::AtomicUMax => {
                return self.atomic_extremum(ExtremumOperation::Max, dst, src, order);
            }
            AtomicRmwBinOp::AtomicUMin => {
                return self.atomic_extremum(ExtremumOperation::Min, dst, src, order);
            }
        };

        let atomic_function = self.context.get_builtin_function(name);
        let order = self.context.new_rvalue_from_int(self.i32_type, order.to_gcc());

        let void_ptr_type = self.context.new_type::<*mut ()>();
        let volatile_void_ptr_type = void_ptr_type.make_volatile();
        let dst = self.context.new_cast(self.location, dst, volatile_void_ptr_type);
        // FIXME(antoyo): not sure why, but we have the wrong type here.
        let new_src_type = atomic_function.get_param(1).to_rvalue().get_type();
        let src = self.context.new_bitcast(self.location, src, new_src_type);
        let res = self.context.new_call(self.location, atomic_function, &[dst, src, order]);
        self.context.new_cast(self.location, res, src.get_type())
    }

    fn atomic_fence(&mut self, order: AtomicOrdering, scope: SynchronizationScope) {
        let name = match scope {
            SynchronizationScope::SingleThread => "__atomic_signal_fence",
            SynchronizationScope::CrossThread => "__atomic_thread_fence",
        };
        let thread_fence = self.context.get_builtin_function(name);
        let order = self.context.new_rvalue_from_int(self.i32_type, order.to_gcc());
        self.llbb()
            .add_eval(self.location, self.context.new_call(self.location, thread_fence, &[order]));
    }

    fn set_invariant_load(&mut self, load: RValue<'gcc>) {
        // NOTE: Hack to consider vtable function pointer as non-global-variable function pointer.
        self.normal_function_addresses.borrow_mut().insert(load);
        // TODO(antoyo)
    }

    fn lifetime_start(&mut self, _ptr: RValue<'gcc>, _size: Size) {
        // TODO(antoyo)
    }

    fn lifetime_end(&mut self, _ptr: RValue<'gcc>, _size: Size) {
        // TODO(antoyo)
    }

    fn call(
        &mut self,
        typ: Type<'gcc>,
        _fn_attrs: Option<&CodegenFnAttrs>,
        fn_abi: Option<&FnAbi<'tcx, Ty<'tcx>>>,
        func: RValue<'gcc>,
        args: &[RValue<'gcc>],
        funclet: Option<&Funclet>,
        _instance: Option<Instance<'tcx>>,
    ) -> RValue<'gcc> {
        // FIXME(antoyo): remove when having a proper API.
        let gcc_func = unsafe { std::mem::transmute::<RValue<'gcc>, Function<'gcc>>(func) };
        let call = if self.functions.borrow().values().any(|value| *value == gcc_func) {
            self.function_call(func, args, funclet)
        } else {
            // If it's a not function that was defined, it's a function pointer.
            self.function_ptr_call(typ, func, args, funclet)
        };
        if let Some(_fn_abi) = fn_abi {
            // TODO(bjorn3): Apply function attributes
        }
        call
    }

    fn zext(&mut self, value: RValue<'gcc>, dest_typ: Type<'gcc>) -> RValue<'gcc> {
        // FIXME(antoyo): this does not zero-extend.
        self.gcc_int_cast(value, dest_typ)
    }

    fn cx(&self) -> &CodegenCx<'gcc, 'tcx> {
        self.cx
    }

    fn apply_attrs_to_cleanup_callsite(&mut self, _llret: RValue<'gcc>) {
        // FIXME(bjorn3): implement
    }

    fn set_span(&mut self, _span: Span) {}

    fn from_immediate(&mut self, val: Self::Value) -> Self::Value {
        if self.cx().val_ty(val) == self.cx().type_i1() {
            self.zext(val, self.cx().type_i8())
        } else {
            val
        }
    }

    fn to_immediate_scalar(&mut self, val: Self::Value, scalar: abi::Scalar) -> Self::Value {
        if scalar.is_bool() {
            return self.unchecked_utrunc(val, self.cx().type_i1());
        }
        val
    }

    fn fptoui_sat(&mut self, val: RValue<'gcc>, dest_ty: Type<'gcc>) -> RValue<'gcc> {
        self.fptoint_sat(false, val, dest_ty)
    }

    fn fptosi_sat(&mut self, val: RValue<'gcc>, dest_ty: Type<'gcc>) -> RValue<'gcc> {
        self.fptoint_sat(true, val, dest_ty)
    }
}

impl<'a, 'gcc, 'tcx> Builder<'a, 'gcc, 'tcx> {
    fn fptoint_sat(
        &mut self,
        signed: bool,
        val: RValue<'gcc>,
        dest_ty: Type<'gcc>,
    ) -> RValue<'gcc> {
        let src_ty = self.cx.val_ty(val);
        let (float_ty, int_ty) = if self.cx.type_kind(src_ty) == TypeKind::Vector {
            assert_eq!(self.cx.vector_length(src_ty), self.cx.vector_length(dest_ty));
            (self.cx.element_type(src_ty), self.cx.element_type(dest_ty))
        } else {
            (src_ty, dest_ty)
        };

        // FIXME(jistone): the following was originally the fallback SSA implementation, before LLVM 13
        // added native `fptosi.sat` and `fptoui.sat` conversions, but it was used by GCC as well.
        // Now that LLVM always relies on its own, the code has been moved to GCC, but the comments are
        // still LLVM-specific. This should be updated, and use better GCC specifics if possible.

        let int_width = self.cx.int_width(int_ty);
        let float_width = self.cx.float_width(float_ty);
        // LLVM's fpto[su]i returns undef when the input val is infinite, NaN, or does not fit into the
        // destination integer type after rounding towards zero. This `undef` value can cause UB in
        // safe code (see issue #10184), so we implement a saturating conversion on top of it:
        // Semantically, the mathematical value of the input is rounded towards zero to the next
        // mathematical integer, and then the result is clamped into the range of the destination
        // integer type. Positive and negative infinity are mapped to the maximum and minimum value of
        // the destination integer type. NaN is mapped to 0.
        //
        // Define f_min and f_max as the largest and smallest (finite) floats that are exactly equal to
        // a value representable in int_ty.
        // They are exactly equal to int_ty::{MIN,MAX} if float_ty has enough significand bits.
        // Otherwise, int_ty::MAX must be rounded towards zero, as it is one less than a power of two.
        // int_ty::MIN, however, is either zero or a negative power of two and is thus exactly
        // representable. Note that this only works if float_ty's exponent range is sufficiently large.
        // f16 or 256 bit integers would break this property. Right now the smallest float type is f32
        // with exponents ranging up to 127, which is barely enough for i128::MIN = -2^127.
        // On the other hand, f_max works even if int_ty::MAX is greater than float_ty::MAX. Because
        // we're rounding towards zero, we just get float_ty::MAX (which is always an integer).
        // This already happens today with u128::MAX = 2^128 - 1 > f32::MAX.
        let int_max = |signed: bool, int_width: u64| -> u128 {
            let shift_amount = 128 - int_width;
            if signed { i128::MAX as u128 >> shift_amount } else { u128::MAX >> shift_amount }
        };
        let int_min = |signed: bool, int_width: u64| -> i128 {
            if signed { i128::MIN >> (128 - int_width) } else { 0 }
        };

        let compute_clamp_bounds_single = |signed: bool, int_width: u64| -> (u128, u128) {
            let rounded_min =
                ieee::Single::from_i128_r(int_min(signed, int_width), Round::TowardZero);
            assert_eq!(rounded_min.status, Status::OK);
            let rounded_max =
                ieee::Single::from_u128_r(int_max(signed, int_width), Round::TowardZero);
            assert!(rounded_max.value.is_finite());
            (rounded_min.value.to_bits(), rounded_max.value.to_bits())
        };
        let compute_clamp_bounds_double = |signed: bool, int_width: u64| -> (u128, u128) {
            let rounded_min =
                ieee::Double::from_i128_r(int_min(signed, int_width), Round::TowardZero);
            assert_eq!(rounded_min.status, Status::OK);
            let rounded_max =
                ieee::Double::from_u128_r(int_max(signed, int_width), Round::TowardZero);
            assert!(rounded_max.value.is_finite());
            (rounded_min.value.to_bits(), rounded_max.value.to_bits())
        };
        // To implement saturation, we perform the following steps:
        //
        // 1. Cast val to an integer with fpto[su]i. This may result in undef.
        // 2. Compare val to f_min and f_max, and use the comparison results to select:
        //  a) int_ty::MIN if val < f_min or val is NaN
        //  b) int_ty::MAX if val > f_max
        //  c) the result of fpto[su]i otherwise
        // 3. If val is NaN, return 0.0, otherwise return the result of step 2.
        //
        // This avoids resulting undef because values in range [f_min, f_max] by definition fit into the
        // destination type. It creates an undef temporary, but *producing* undef is not UB. Our use of
        // undef does not introduce any non-determinism either.
        // More importantly, the above procedure correctly implements saturating conversion.
        // Proof (sketch):
        // If val is NaN, 0 is returned by definition.
        // Otherwise, val is finite or infinite and thus can be compared with f_min and f_max.
        // This yields three cases to consider:
        // (1) if val in [f_min, f_max], the result of fpto[su]i is returned, which agrees with
        //     saturating conversion for inputs in that range.
        // (2) if val > f_max, then val is larger than int_ty::MAX. This holds even if f_max is rounded
        //     (i.e., if f_max < int_ty::MAX) because in those cases, nextUp(f_max) is already larger
        //     than int_ty::MAX. Because val is larger than int_ty::MAX, the return value of int_ty::MAX
        //     is correct.
        // (3) if val < f_min, then val is smaller than int_ty::MIN. As shown earlier, f_min exactly equals
        //     int_ty::MIN and therefore the return value of int_ty::MIN is correct.
        // QED.

        let float_bits_to_llval = |bx: &mut Self, bits| {
            let bits_llval = match float_width {
                32 => bx.cx().const_u32(bits as u32),
                64 => bx.cx().const_u64(bits as u64),
                n => bug!("unsupported float width {}", n),
            };
            bx.bitcast(bits_llval, float_ty)
        };
        let (f_min, f_max) = match float_width {
            32 => compute_clamp_bounds_single(signed, int_width),
            64 => compute_clamp_bounds_double(signed, int_width),
            n => bug!("unsupported float width {}", n),
        };
        let f_min = float_bits_to_llval(self, f_min);
        let f_max = float_bits_to_llval(self, f_max);
        let int_max = self.cx.const_uint_big(int_ty, int_max(signed, int_width));
        let int_min = self.cx.const_uint_big(int_ty, int_min(signed, int_width) as u128);
        let zero = self.cx.const_uint(int_ty, 0);

        // If we're working with vectors, constants must be "splatted": the constant is duplicated
        // into each lane of the vector.  The algorithm stays the same, we are just using the
        // same constant across all lanes.
        let maybe_splat = |bx: &mut Self, val| {
            if bx.cx().type_kind(dest_ty) == TypeKind::Vector {
                bx.vector_splat(bx.vector_length(dest_ty), val)
            } else {
                val
            }
        };
        let f_min = maybe_splat(self, f_min);
        let f_max = maybe_splat(self, f_max);
        let int_max = maybe_splat(self, int_max);
        let int_min = maybe_splat(self, int_min);
        let zero = maybe_splat(self, zero);

        // Step 1 ...
        let fptosui_result =
            if signed { self.fptosi(val, dest_ty) } else { self.fptoui(val, dest_ty) };
        let less_or_nan = self.fcmp(RealPredicate::RealULT, val, f_min);
        let greater = self.fcmp(RealPredicate::RealOGT, val, f_max);

        // Step 2: We use two comparisons and two selects, with %s1 being the
        // result:
        //     %less_or_nan = fcmp ult %val, %f_min
        //     %greater = fcmp olt %val, %f_max
        //     %s0 = select %less_or_nan, int_ty::MIN, %fptosi_result
        //     %s1 = select %greater, int_ty::MAX, %s0
        // Note that %less_or_nan uses an *unordered* comparison. This
        // comparison is true if the operands are not comparable (i.e., if val is
        // NaN). The unordered comparison ensures that s1 becomes int_ty::MIN if
        // val is NaN.
        //
        // Performance note: Unordered comparison can be lowered to a "flipped"
        // comparison and a negation, and the negation can be merged into the
        // select. Therefore, it not necessarily any more expensive than an
        // ordered ("normal") comparison. Whether these optimizations will be
        // performed is ultimately up to the backend, but at least x86 does
        // perform them.
        let s0 = self.select(less_or_nan, int_min, fptosui_result);
        let s1 = self.select(greater, int_max, s0);

        // Step 3: NaN replacement.
        // For unsigned types, the above step already yielded int_ty::MIN == 0 if val is NaN.
        // Therefore we only need to execute this step for signed integer types.
        if signed {
            // LLVM has no isNaN predicate, so we use (val == val) instead
            let cmp = self.fcmp(RealPredicate::RealOEQ, val, val);
            self.select(cmp, s1, zero)
        } else {
            s1
        }
    }

    #[cfg(feature = "master")]
    pub fn shuffle_vector(
        &mut self,
        v1: RValue<'gcc>,
        v2: RValue<'gcc>,
        mask: RValue<'gcc>,
    ) -> RValue<'gcc> {
        // NOTE: if the `mask` is a constant value, the following code will copy it in many places,
        // which will make GCC create a lot (+4000) local variables in some cases.
        // So we assign it to an explicit local variable once to avoid this.
        let func = self.current_func();
        let mask_var = func.new_local(self.location, mask.get_type(), "mask");
        let block = self.block;
        block.add_assignment(self.location, mask_var, mask);
        let mask = mask_var.to_rvalue();

        // TODO(antoyo): use a recursive unqualified() here.
        let vector_type = v1.get_type().unqualified().dyncast_vector().expect("vector type");
        let element_type = vector_type.get_element_type();
        let vec_num_units = vector_type.get_num_units();

        let mask_element_type = if element_type.is_integral() {
            element_type
        } else {
            #[cfg(feature = "master")]
            {
                self.cx.type_ix(element_type.get_size() as u64 * 8)
            }
            #[cfg(not(feature = "master"))]
            self.int_type
        };

        // NOTE: this condition is needed because we call shuffle_vector in the implementation of
        // simd_gather.
        let mut mask_elements = if let Some(vector_type) = mask.get_type().dyncast_vector() {
            let mask_num_units = vector_type.get_num_units();
            let mut mask_elements = vec![];
            for i in 0..mask_num_units {
                let index = self.context.new_rvalue_from_long(self.cx.type_u32(), i as _);
                mask_elements.push(self.context.new_cast(
                    self.location,
                    self.extract_element(mask, index).to_rvalue(),
                    mask_element_type,
                ));
            }
            mask_elements
        } else {
            let struct_type = mask.get_type().is_struct().expect("mask should be of struct type");
            let mask_num_units = struct_type.get_field_count();
            let mut mask_elements = vec![];
            for i in 0..mask_num_units {
                let field = struct_type.get_field(i as i32);
                mask_elements.push(self.context.new_cast(
                    self.location,
                    mask.access_field(self.location, field).to_rvalue(),
                    mask_element_type,
                ));
            }
            mask_elements
        };
        let mask_num_units = mask_elements.len();

        // NOTE: the mask needs to be the same length as the input vectors, so add the missing
        // elements in the mask if needed.
        for _ in mask_num_units..vec_num_units {
            mask_elements.push(self.context.new_rvalue_zero(mask_element_type));
        }

        let result_type = self.context.new_vector_type(element_type, mask_num_units as u64);
        let (v1, v2) = if vec_num_units < mask_num_units {
            // NOTE: the mask needs to be the same length as the input vectors, so join the 2
            // vectors and create a dummy second vector.
            let mut elements = vec![];
            for i in 0..vec_num_units {
                elements.push(
                    self.context
                        .new_vector_access(
                            self.location,
                            v1,
                            self.context.new_rvalue_from_int(self.int_type, i as i32),
                        )
                        .to_rvalue(),
                );
            }
            for i in 0..(mask_num_units - vec_num_units) {
                elements.push(
                    self.context
                        .new_vector_access(
                            self.location,
                            v2,
                            self.context.new_rvalue_from_int(self.int_type, i as i32),
                        )
                        .to_rvalue(),
                );
            }
            let v1 = self.context.new_rvalue_from_vector(self.location, result_type, &elements);
            let zero = self.context.new_rvalue_zero(element_type);
            let v2 = self.context.new_rvalue_from_vector(
                self.location,
                result_type,
                &vec![zero; mask_num_units],
            );
            (v1, v2)
        } else {
            (v1, v2)
        };

        let new_mask_num_units = std::cmp::max(mask_num_units, vec_num_units);
        let mask_type = self.context.new_vector_type(mask_element_type, new_mask_num_units as u64);
        let mask = self.context.new_rvalue_from_vector(self.location, mask_type, &mask_elements);
        let result = self.context.new_rvalue_vector_perm(self.location, v1, v2, mask);

        if vec_num_units != mask_num_units {
            // NOTE: if padding was added, only select the number of elements of the masks to
            // remove that padding in the result.
            let mut elements = vec![];
            for i in 0..mask_num_units {
                elements.push(
                    self.context
                        .new_vector_access(
                            self.location,
                            result,
                            self.context.new_rvalue_from_int(self.int_type, i as i32),
                        )
                        .to_rvalue(),
                );
            }
            self.context.new_rvalue_from_vector(self.location, result_type, &elements)
        } else {
            result
        }
    }

    #[cfg(not(feature = "master"))]
    pub fn shuffle_vector(
        &mut self,
        _v1: RValue<'gcc>,
        _v2: RValue<'gcc>,
        _mask: RValue<'gcc>,
    ) -> RValue<'gcc> {
        unimplemented!();
    }

    #[cfg(feature = "master")]
    pub fn vector_reduce<F>(&mut self, src: RValue<'gcc>, op: F) -> RValue<'gcc>
    where
        F: Fn(RValue<'gcc>, RValue<'gcc>, &'gcc Context<'gcc>) -> RValue<'gcc>,
    {
        let vector_type = src.get_type().unqualified().dyncast_vector().expect("vector type");
        let element_type = vector_type.get_element_type();
        let mask_element_type = self.type_ix(element_type.get_size() as u64 * 8);
        let element_count = vector_type.get_num_units();
        let mut vector_elements = vec![];
        for i in 0..element_count {
            vector_elements.push(i);
        }
        let mask_type = self.context.new_vector_type(mask_element_type, element_count as u64);
        let mut shift = 1;
        let mut res = src;
        while shift < element_count {
            let vector_elements: Vec<_> = vector_elements
                .iter()
                .map(|i| {
                    self.context.new_rvalue_from_int(
                        mask_element_type,
                        ((i + shift) % element_count) as i32,
                    )
                })
                .collect();
            let mask =
                self.context.new_rvalue_from_vector(self.location, mask_type, &vector_elements);
            let shifted = self.context.new_rvalue_vector_perm(self.location, res, res, mask);
            shift *= 2;
            res = op(res, shifted, self.context);
        }
        self.context
            .new_vector_access(self.location, res, self.context.new_rvalue_zero(self.int_type))
            .to_rvalue()
    }

    #[cfg(not(feature = "master"))]
    pub fn vector_reduce<F>(&mut self, _src: RValue<'gcc>, _op: F) -> RValue<'gcc>
    where
        F: Fn(RValue<'gcc>, RValue<'gcc>, &'gcc Context<'gcc>) -> RValue<'gcc>,
    {
        unimplemented!();
    }

    pub fn vector_reduce_op(&mut self, src: RValue<'gcc>, op: BinaryOp) -> RValue<'gcc> {
        let loc = self.location;
        self.vector_reduce(src, |a, b, context| context.new_binary_op(loc, op, a.get_type(), a, b))
    }

    pub fn vector_reduce_fadd_reassoc(
        &mut self,
        _acc: RValue<'gcc>,
        _src: RValue<'gcc>,
    ) -> RValue<'gcc> {
        unimplemented!();
    }

    #[cfg(feature = "master")]
    pub fn vector_reduce_fadd(&mut self, acc: RValue<'gcc>, src: RValue<'gcc>) -> RValue<'gcc> {
        let vector_type = src.get_type().unqualified().dyncast_vector().expect("vector type");
        let element_count = vector_type.get_num_units();
        (0..element_count)
            .map(|i| {
                self.context
                    .new_vector_access(
                        self.location,
                        src,
                        self.context.new_rvalue_from_int(self.int_type, i as _),
                    )
                    .to_rvalue()
            })
            .fold(acc, |x, i| x + i)
    }

    #[cfg(not(feature = "master"))]
    pub fn vector_reduce_fadd(&mut self, _acc: RValue<'gcc>, _src: RValue<'gcc>) -> RValue<'gcc> {
        unimplemented!();
    }

    pub fn vector_reduce_fmul_reassoc(
        &mut self,
        _acc: RValue<'gcc>,
        _src: RValue<'gcc>,
    ) -> RValue<'gcc> {
        unimplemented!();
    }

    #[cfg(feature = "master")]
    pub fn vector_reduce_fmul(&mut self, acc: RValue<'gcc>, src: RValue<'gcc>) -> RValue<'gcc> {
        let vector_type = src.get_type().unqualified().dyncast_vector().expect("vector type");
        let element_count = vector_type.get_num_units();
        (0..element_count)
            .map(|i| {
                self.context
                    .new_vector_access(
                        self.location,
                        src,
                        self.context.new_rvalue_from_int(self.int_type, i as _),
                    )
                    .to_rvalue()
            })
            .fold(acc, |x, i| x * i)
    }

    #[cfg(not(feature = "master"))]
    pub fn vector_reduce_fmul(&mut self, _acc: RValue<'gcc>, _src: RValue<'gcc>) -> RValue<'gcc> {
        unimplemented!()
    }

    // Inspired by Hacker's Delight min implementation.
    pub fn vector_reduce_min(&mut self, src: RValue<'gcc>) -> RValue<'gcc> {
        let loc = self.location;
        self.vector_reduce(src, |a, b, context| {
            let differences_or_zeros = difference_or_zero(loc, a, b, context);
            context.new_binary_op(loc, BinaryOp::Plus, b.get_type(), b, differences_or_zeros)
        })
    }

    // Inspired by Hacker's Delight max implementation.
    pub fn vector_reduce_max(&mut self, src: RValue<'gcc>) -> RValue<'gcc> {
        let loc = self.location;
        self.vector_reduce(src, |a, b, context| {
            let differences_or_zeros = difference_or_zero(loc, a, b, context);
            context.new_binary_op(loc, BinaryOp::Minus, a.get_type(), a, differences_or_zeros)
        })
    }

    fn vector_extremum(
        &mut self,
        a: RValue<'gcc>,
        b: RValue<'gcc>,
        direction: ExtremumOperation,
    ) -> RValue<'gcc> {
        let vector_type = a.get_type();

        // mask out the NaNs in b and replace them with the corresponding lane in a, so when a and
        // b get compared & spliced together, we get the numeric values instead of NaNs.
        let b_nan_mask = self.context.new_comparison(self.location, ComparisonOp::NotEquals, b, b);
        let mask_type = b_nan_mask.get_type();
        let b_nan_mask_inverted =
            self.context.new_unary_op(self.location, UnaryOp::BitwiseNegate, mask_type, b_nan_mask);
        let a_cast = self.context.new_bitcast(self.location, a, mask_type);
        let b_cast = self.context.new_bitcast(self.location, b, mask_type);
        let res = (b_nan_mask & a_cast) | (b_nan_mask_inverted & b_cast);
        let b = self.context.new_bitcast(self.location, res, vector_type);

        // now do the actual comparison
        let comparison_op = match direction {
            ExtremumOperation::Min => ComparisonOp::LessThan,
            ExtremumOperation::Max => ComparisonOp::GreaterThan,
        };
        let cmp = self.context.new_comparison(self.location, comparison_op, a, b);
        let cmp_inverted =
            self.context.new_unary_op(self.location, UnaryOp::BitwiseNegate, cmp.get_type(), cmp);
        let res = (cmp & a_cast) | (cmp_inverted & res);
        self.context.new_bitcast(self.location, res, vector_type)
    }

    pub fn vector_fmin(&mut self, a: RValue<'gcc>, b: RValue<'gcc>) -> RValue<'gcc> {
        self.vector_extremum(a, b, ExtremumOperation::Min)
    }

    #[cfg(feature = "master")]
    pub fn vector_reduce_fmin(&mut self, src: RValue<'gcc>) -> RValue<'gcc> {
        let vector_type = src.get_type().unqualified().dyncast_vector().expect("vector type");
        let element_count = vector_type.get_num_units();
        let mut acc = self
            .context
            .new_vector_access(self.location, src, self.context.new_rvalue_zero(self.int_type))
            .to_rvalue();
        for i in 1..element_count {
            let elem = self
                .context
                .new_vector_access(
                    self.location,
                    src,
                    self.context.new_rvalue_from_int(self.int_type, i as _),
                )
                .to_rvalue();
            let cmp = self.context.new_comparison(self.location, ComparisonOp::LessThan, acc, elem);
            acc = self.select(cmp, acc, elem);
        }
        acc
    }

    #[cfg(not(feature = "master"))]
    pub fn vector_reduce_fmin(&mut self, _src: RValue<'gcc>) -> RValue<'gcc> {
        unimplemented!();
    }

    pub fn vector_fmax(&mut self, a: RValue<'gcc>, b: RValue<'gcc>) -> RValue<'gcc> {
        self.vector_extremum(a, b, ExtremumOperation::Max)
    }

    #[cfg(feature = "master")]
    pub fn vector_reduce_fmax(&mut self, src: RValue<'gcc>) -> RValue<'gcc> {
        let vector_type = src.get_type().unqualified().dyncast_vector().expect("vector type");
        let element_count = vector_type.get_num_units();
        let mut acc = self
            .context
            .new_vector_access(self.location, src, self.context.new_rvalue_zero(self.int_type))
            .to_rvalue();
        for i in 1..element_count {
            let elem = self
                .context
                .new_vector_access(
                    self.location,
                    src,
                    self.context.new_rvalue_from_int(self.int_type, i as _),
                )
                .to_rvalue();
            let cmp =
                self.context.new_comparison(self.location, ComparisonOp::GreaterThan, acc, elem);
            acc = self.select(cmp, acc, elem);
        }
        acc
    }

    #[cfg(not(feature = "master"))]
    pub fn vector_reduce_fmax(&mut self, _src: RValue<'gcc>) -> RValue<'gcc> {
        unimplemented!();
    }

    pub fn vector_select(
        &mut self,
        cond: RValue<'gcc>,
        then_val: RValue<'gcc>,
        else_val: RValue<'gcc>,
    ) -> RValue<'gcc> {
        // cond is a vector of integers, not of bools.
        let vector_type = cond.get_type().unqualified().dyncast_vector().expect("vector type");
        let num_units = vector_type.get_num_units();
        let element_type = vector_type.get_element_type();

        #[cfg(feature = "master")]
        let (cond, element_type) = {
            // TODO(antoyo): dyncast_vector should not require a call to unqualified.
            let then_val_vector_type =
                then_val.get_type().unqualified().dyncast_vector().expect("vector type");
            let then_val_element_type = then_val_vector_type.get_element_type();
            let then_val_element_size = then_val_element_type.get_size();

            // NOTE: the mask needs to be of the same size as the other arguments in order for the &
            // operation to work.
            if then_val_element_size != element_type.get_size() {
                let new_element_type = self.type_ix(then_val_element_size as u64 * 8);
                let new_vector_type =
                    self.context.new_vector_type(new_element_type, num_units as u64);
                let cond = self.context.convert_vector(self.location, cond, new_vector_type);
                (cond, new_element_type)
            } else {
                (cond, element_type)
            }
        };

        let cond_type = cond.get_type();

        let zeros = vec![self.context.new_rvalue_zero(element_type); num_units];
        let zeros = self.context.new_rvalue_from_vector(self.location, cond_type, &zeros);

        let result_type = then_val.get_type();

        let masks =
            self.context.new_comparison(self.location, ComparisonOp::NotEquals, cond, zeros);
        // NOTE: masks is a vector of integers, but the values can be vectors of floats, so use bitcast to make
        // the & operation work.
        let then_val = self.bitcast_if_needed(then_val, masks.get_type());
        let then_vals = masks & then_val;

        let minus_ones = vec![self.context.new_rvalue_from_int(element_type, -1); num_units];
        let minus_ones = self.context.new_rvalue_from_vector(self.location, cond_type, &minus_ones);
        let inverted_masks = masks ^ minus_ones;
        // NOTE: sometimes, the type of else_val can be different than the type of then_val in
        // libgccjit (vector of int vs vector of int32_t), but they should be the same for the AND
        // operation to work.
        // TODO: remove bitcast now that vector types can be compared?
        let else_val = self.context.new_bitcast(self.location, else_val, then_val.get_type());
        let else_vals = inverted_masks & else_val;

        let res = then_vals | else_vals;
        self.bitcast_if_needed(res, result_type)
    }
}

fn difference_or_zero<'gcc>(
    loc: Option<Location<'gcc>>,
    a: RValue<'gcc>,
    b: RValue<'gcc>,
    context: &'gcc Context<'gcc>,
) -> RValue<'gcc> {
    let difference = a - b;
    let masks = context.new_comparison(loc, ComparisonOp::GreaterThanEquals, b, a);
    // NOTE: masks is a vector of integers, but the values can be vectors of floats, so use bitcast to make
    // the & operation work.
    let a_type = a.get_type();
    let masks =
        if masks.get_type() != a_type { context.new_bitcast(loc, masks, a_type) } else { masks };
    difference & masks
}

impl<'a, 'gcc, 'tcx> StaticBuilderMethods for Builder<'a, 'gcc, 'tcx> {
    fn get_static(&mut self, def_id: DefId) -> RValue<'gcc> {
        // Forward to the `get_static` method of `CodegenCx`
        self.cx().get_static(def_id).get_address(self.location)
    }
}

impl<'tcx> HasTypingEnv<'tcx> for Builder<'_, '_, 'tcx> {
    fn typing_env(&self) -> ty::TypingEnv<'tcx> {
        self.cx.typing_env()
    }
}

impl<'tcx> HasTargetSpec for Builder<'_, '_, 'tcx> {
    fn target_spec(&self) -> &Target {
        self.cx.target_spec()
    }
}

impl<'tcx> HasX86AbiOpt for Builder<'_, '_, 'tcx> {
    fn x86_abi_opt(&self) -> X86Abi {
        self.cx.x86_abi_opt()
    }
}

pub trait ToGccComp {
    fn to_gcc_comparison(&self) -> ComparisonOp;
}

impl ToGccComp for IntPredicate {
    fn to_gcc_comparison(&self) -> ComparisonOp {
        match *self {
            IntPredicate::IntEQ => ComparisonOp::Equals,
            IntPredicate::IntNE => ComparisonOp::NotEquals,
            IntPredicate::IntUGT => ComparisonOp::GreaterThan,
            IntPredicate::IntUGE => ComparisonOp::GreaterThanEquals,
            IntPredicate::IntULT => ComparisonOp::LessThan,
            IntPredicate::IntULE => ComparisonOp::LessThanEquals,
            IntPredicate::IntSGT => ComparisonOp::GreaterThan,
            IntPredicate::IntSGE => ComparisonOp::GreaterThanEquals,
            IntPredicate::IntSLT => ComparisonOp::LessThan,
            IntPredicate::IntSLE => ComparisonOp::LessThanEquals,
        }
    }
}

impl ToGccComp for RealPredicate {
    fn to_gcc_comparison(&self) -> ComparisonOp {
        // TODO(antoyo): check that ordered vs non-ordered is respected.
        match *self {
            RealPredicate::RealPredicateFalse => unreachable!(),
            RealPredicate::RealOEQ => ComparisonOp::Equals,
            RealPredicate::RealOGT => ComparisonOp::GreaterThan,
            RealPredicate::RealOGE => ComparisonOp::GreaterThanEquals,
            RealPredicate::RealOLT => ComparisonOp::LessThan,
            RealPredicate::RealOLE => ComparisonOp::LessThanEquals,
            RealPredicate::RealONE => ComparisonOp::NotEquals,
            RealPredicate::RealORD => unreachable!(),
            RealPredicate::RealUNO => unreachable!(),
            RealPredicate::RealUEQ => ComparisonOp::Equals,
            RealPredicate::RealUGT => ComparisonOp::GreaterThan,
            RealPredicate::RealUGE => ComparisonOp::GreaterThan,
            RealPredicate::RealULT => ComparisonOp::LessThan,
            RealPredicate::RealULE => ComparisonOp::LessThan,
            RealPredicate::RealUNE => ComparisonOp::NotEquals,
            RealPredicate::RealPredicateTrue => unreachable!(),
        }
    }
}

#[repr(C)]
#[allow(non_camel_case_types)]
enum MemOrdering {
    __ATOMIC_RELAXED,
    __ATOMIC_CONSUME,
    __ATOMIC_ACQUIRE,
    __ATOMIC_RELEASE,
    __ATOMIC_ACQ_REL,
    __ATOMIC_SEQ_CST,
}

trait ToGccOrdering {
    fn to_gcc(self) -> i32;
}

impl ToGccOrdering for AtomicOrdering {
    fn to_gcc(self) -> i32 {
        use MemOrdering::*;

        let ordering = match self {
            AtomicOrdering::Relaxed => __ATOMIC_RELAXED, // TODO(antoyo): check if that's the same.
            AtomicOrdering::Acquire => __ATOMIC_ACQUIRE,
            AtomicOrdering::Release => __ATOMIC_RELEASE,
            AtomicOrdering::AcqRel => __ATOMIC_ACQ_REL,
            AtomicOrdering::SeqCst => __ATOMIC_SEQ_CST,
        };
        ordering as i32
    }
}

// Needed because gcc 12 `get_size()` doesn't work on pointers.
#[cfg(feature = "master")]
fn get_maybe_pointer_size(value: RValue<'_>) -> u32 {
    value.get_type().get_size()
}

#[cfg(not(feature = "master"))]
fn get_maybe_pointer_size(value: RValue<'_>) -> u32 {
    let type_ = value.get_type();
    if type_.get_pointee().is_some() { size_of::<*const ()>() as _ } else { type_.get_size() }
}<|MERGE_RESOLUTION|>--- conflicted
+++ resolved
@@ -781,10 +781,7 @@
                 return self.context.new_call(self.location, fmod, &[a, b]);
             }
             TypeKind::FP128 => {
-<<<<<<< HEAD
-=======
                 // TODO(antoyo): use get_simple_function_f128_2args.
->>>>>>> b7091eca
                 let f128_type = self.type_f128();
                 let fmodf128 = self.context.new_function(
                     None,
@@ -971,22 +968,6 @@
         // NOTE: instead of returning the dereference here, we have to assign it to a variable in
         // the current basic block. Otherwise, it could be used in another basic block, causing a
         // dereference after a drop, for instance.
-<<<<<<< HEAD
-        // FIXME(antoyo): this check that we don't call get_aligned() a second time on a type.
-        // Ideally, we shouldn't need to do this check.
-        // FractalFir: the `align == self.int128_align` check ensures we *do* call `get_aligned` if
-        // the alignment of a `u128`/`i128` is not the one mandated by the ABI. This ensures we handle
-        // under-aligned loads correctly.
-        let aligned_type = if (pointee_ty == self.cx.u128_type || pointee_ty == self.cx.i128_type)
-            && align == self.int128_align
-        {
-            pointee_ty
-        } else {
-            pointee_ty.get_aligned(align.bytes())
-        };
-        let ptr = self.context.new_cast(self.location, ptr, aligned_type.make_pointer());
-=======
->>>>>>> b7091eca
         let deref = ptr.dereference(self.location).to_rvalue();
         let loaded_value = function.new_local(
             self.location,
@@ -1627,11 +1608,7 @@
         (value1, value2)
     }
 
-<<<<<<< HEAD
-    fn filter_landing_pad(&mut self, pers_fn: RValue<'gcc>) {
-=======
-    fn filter_landing_pad(&mut self, pers_fn: Function<'gcc>) -> (RValue<'gcc>, RValue<'gcc>) {
->>>>>>> b7091eca
+    fn filter_landing_pad(&mut self, pers_fn: Function<'gcc>) {
         // TODO(antoyo): generate the correct landing pad
         self.cleanup_landing_pad(pers_fn);
     }
